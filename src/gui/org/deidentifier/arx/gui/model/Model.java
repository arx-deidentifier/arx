--- conflicted
+++ resolved
@@ -87,7 +87,9 @@
     private String                                subsetOrigin         = "All"; //$NON-NLS-1$
     private ModelViewConfig                       viewConfig           = new ModelViewConfig();
     private ModelViewConfig                       oldViewConfig        = viewConfig.clone();
-<<<<<<< HEAD
+
+    private boolean                               showVisualization    = true;
+    private int                                   hideVisualizationAt  = 5000000;
 
     private ModelJdbc jdbc = new ModelJdbc();
 
@@ -99,12 +101,6 @@
 
     }
 
-=======
-    
-    private boolean                               showVisualization    = true;
-    private int                                   hideVisualizationAt  = 5000000;
-    
->>>>>>> 3b826adc
 	public Model(final String name, final String description) {
 		this.name = name;
 		this.description = description;
