--- conflicted
+++ resolved
@@ -274,23 +274,20 @@
 
     /**
      * @return
-<<<<<<< HEAD
-=======
      * @see org.deidentifier.arx.ARXConfiguration#getGeneticAlgorithmProductionFraction()
      */
     public double getGeneticAlgorithmProductionFraction() {
         return config.getGeneticAlgorithmProductionFraction();
     }
-    
-    /**
-     * @return
->>>>>>> 0e207238
+
+    /**
+     * @return
      * @see org.deidentifier.arx.ARXConfiguration#getGeneticAlgorithmSubpopulationSize()
      */
     public int getGeneticAlgorithmSubpopulationSize() {
         return config.getGeneticAlgorithmSubpopulationSize();
     }
-
+    
     /**
      * @return
      * @see org.deidentifier.arx.ARXConfiguration#getHeuristicSearchThreshold()
@@ -431,7 +428,7 @@
     public RowSet getResearchSubset() {
         return researchSubset;
     }
-    
+
     /**
      * Delegates to an instance of ARXConfiguration.
      *
@@ -440,7 +437,7 @@
     public double getSuppressionLimit() {
         return config.getSuppressionLimit();
     }
-
+    
     /**
      * Returns the suppression/generalization weight, that will be respected by
      * the NDS metric.
@@ -555,7 +552,7 @@
         }
         this.config.getCostBenefitConfiguration().setAdversaryCost(adversaryCost);
     }
-    
+
     /**
      * @param adversaryGain the adversaryGain to set
      */
@@ -595,7 +592,7 @@
         setModified();
         config.setAttributeWeight(attribute, weight);
     }
-
+    
     /**
      * Sets crossover percentage
      * 
@@ -605,7 +602,7 @@
         setModified();
         config.setGeneticAlgorithmCrossoverFraction(geneticAlgorithmCrossoverFraction);
     }
-
+    
     /**
      * Deterministic execution
      * 
@@ -615,7 +612,7 @@
         setModified();
         config.setGeneticAlgorithmDeterministic(geneticAlgorithmDeterministic);
     }
-
+    
     /**
      * Sets the size of the elite group
      * 
@@ -645,7 +642,7 @@
         setModified();
         config.setGeneticAlgorithmImmigrationInterval(geneticAlgorithmImmigrationInterval);
     }
-    
+
     /**
      * @param geneticAlgorithmIterations
      * @see org.deidentifier.arx.ARXConfiguration#setGeneticAlgorithmIterations(int)
@@ -654,7 +651,7 @@
         setModified();
         config.setGeneticAlgorithmIterations(geneticAlgorithmIterations);
     }
-
+    
     /**
      * Sets the mutation probability
      * 
@@ -664,29 +661,21 @@
         setModified();
         config.setGeneticAlgorithmMutationProbability(geneticAlgorithmMutationProbability);
     }
-    
-    /**
-<<<<<<< HEAD
+
+    /**
+     * Sets the production fraction
+     * @param geneticAlgorithmProductionFraction
+     */
+    public void setGeneticAlgorithmProductionFraction(double geneticAlgorithmProductionFraction) {
+        setModified();
+        config.setGeneticAlgorithmProductionFraction(geneticAlgorithmProductionFraction);
+    }
+    
+    /**
      * Setter
      * 
      * @param geneticAlgorithmSubpopulationSize
      */
-=======
-     * Sets the production fraction
-     * 
-     * @param geneticAlgorithmProductionFraction
-     */
-    public void setGeneticAlgorithmProductionFraction(double geneticAlgorithmProductionFraction) {
-        setModified();
-        config.setGeneticAlgorithmProductionFraction(geneticAlgorithmProductionFraction);
-    }
-    
-    /**
-     * Setter
-     * 
-     * @param geneticAlgorithmSubpopulationSize
-     */
->>>>>>> 0e207238
     public void setGeneticAlgorithmSubpopulationSize(int geneticAlgorithmSubpopulationSize) {
         setModified();
         config.setGeneticAlgorithmSubpopulationSize(geneticAlgorithmSubpopulationSize);
