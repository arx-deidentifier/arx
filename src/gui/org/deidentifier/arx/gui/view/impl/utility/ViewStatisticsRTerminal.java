/*
 * ARX: Powerful Data Anonymization
 * Copyright 2012 - 2018 Fabian Prasser and contributors
 * 
 * Licensed under the Apache License, Version 2.0 (the "License");
 * you may not use this file except in compliance with the License.
 * You may obtain a copy of the License at
 * 
 * http://www.apache.org/licenses/LICENSE-2.0
 * 
 * Unless required by applicable law or agreed to in writing, software
 * distributed under the License is distributed on an "AS IS" BASIS,
 * WITHOUT WARRANTIES OR CONDITIONS OF ANY KIND, either express or implied.
 * See the License for the specific language governing permissions and
 * limitations under the License.
 */
package org.deidentifier.arx.gui.view.impl.utility;

import java.util.Date;
import java.util.List;

import org.deidentifier.arx.DataHandle;
import org.deidentifier.arx.DataType;
import org.deidentifier.arx.gui.Controller;
import org.deidentifier.arx.gui.model.ModelEvent.ModelPart;
import org.deidentifier.arx.gui.view.impl.common.ComponentStatusLabelProgressProvider;
import org.deidentifier.arx.gui.view.impl.common.async.Analysis;
import org.deidentifier.arx.gui.view.impl.common.async.AnalysisContext;
import org.deidentifier.arx.gui.view.impl.common.async.AnalysisManager;
import org.deidentifier.arx.gui.view.impl.utility.LayoutUtility.ViewUtilityType;
import org.deidentifier.arx.r.OS;
import org.deidentifier.arx.r.RBuffer;
import org.deidentifier.arx.r.RIntegration;
import org.deidentifier.arx.r.RListener;
import org.deidentifier.arx.r.terminal.RLayout;
import org.eclipse.swt.SWT;
import org.eclipse.swt.custom.StyledText;
import org.eclipse.swt.events.TraverseEvent;
import org.eclipse.swt.events.TraverseListener;
import org.eclipse.swt.widgets.Composite;
import org.eclipse.swt.widgets.Control;
import org.eclipse.swt.widgets.Text;

public class ViewStatisticsRTerminal extends ViewStatistics<AnalysisContextR>{
	/** View */
    private Composite                      root;
    /** Internal stuff. */
    private AnalysisManager                manager;
    /** Widget */
    private Text       input;
    /** Widget */
    private StyledText output;
    /** R process*/
	private RIntegration rIntegration;
	
	private RBuffer buffer;
	
	private RListener listener;
    
	/**
	 * Creates a new instance
	 * @param parent
	 * @param controller
	 * @param target
	 * @param reset
	 */
	public ViewStatisticsRTerminal(Composite parent, 
			Controller controller, ModelPart target, 
			ModelPart reset) {
		
		super(parent, controller, target, reset, true);
	    this.manager = new AnalysisManager(parent.getDisplay());
	}

	@Override
	public ViewUtilityType getType() {
		return LayoutUtility.ViewUtilityType.R;
	}

	/**
     * Sets the content of the buffer
     * @param text
     */
    public void setOutput(String text) {
        this.root.setRedraw(false);
        this.output.setText(text);
        this.output.setSelection(text.length());
        this.root.setRedraw(true);
    }
	
	private void appendRow(DataHandle handle, int row, StringBuilder b) {
		int numCols = handle.getNumColumns();
		
		b.append("list(");
		
		for (int column = 0; column < numCols; column++) {
			String columnName = handle.getAttributeName(column);
			
			//Get DataType of attribute -> then we know how to deliver it to R that it has the correct data type & getData
			String value = handle.getValue(row, column);
			if (value.equals("*")) {
				value = "NA";
			}
			DataType<?> dataType = handle.getDataType(columnName);
			b.append(convertARXToRValue(dataType, value)); 
			
			if (column < numCols-1) {
				b.append(',');
			}
		}
				
		b.append(")");
	}
	
	private String convertARXToRType(DataType<?> t, int numRows) {
		//speed things up through allocating memory beforehand with numRows
		if (t instanceof DataType.ARXDate) {
			//return "as.POSIXct(integer(" + numRows + "), origin=\"1970-01-01\")";
			//TODO: Check
			return "rep(as.POSIXct(integer(NA), " + numRows + ")";
			
		} else if (t instanceof DataType.ARXDecimal) {
			return "rep(as.numeric(NA), " + numRows + ")";
			
		} else if (t instanceof DataType.ARXInteger) {
			//return "integer(" + numRows + ")";
			return "rep(as.integer(NA), " + numRows + ")";
			
		} else if (t instanceof DataType.ARXOrderedString) {
			//TODO: Check
			List<String> levelStringList = ((DataType.ARXOrderedString) t).getElements();
			StringBuilder levelBuilder = new StringBuilder();
			levelBuilder.append("rep(as.ordered(c(NA), " + numRows + "), levels=c(");
			
			int listSize = levelStringList.size();
			for (int i = 0; i < listSize; i++) {
				levelBuilder.append('"');
				levelBuilder.append(levelStringList.get(i));
				levelBuilder.append('"');
				if (i < listSize - 1) {
					levelBuilder.append(',');
				}
			}
			
			levelBuilder.append("))");
			return levelBuilder.toString();
			
		} else if (t instanceof DataType.ARXString) {
			return "rep(as.character(NA), " + numRows + ")";
			
		} /*else if (t instanceof DataType.ARXBoolean) { //at the moment not existing
			return "rep(as.logical(NA), " + numRows + ")";
		} */ else {
			// Type unknown
			throw new IllegalArgumentException("Unknown ARX data type, cannot convert to R");
		}
	}
	
	private String convertARXToRValue(DataType<?> t, String value) {
		if (t instanceof DataType.ARXDate) {
			Date javaDate = ((DataType.ARXDate) t).parse(value);
			long seconds = javaDate.getTime() / 1000;
			return "as.POSIXct(" + seconds + ", origin=\"1970-01-01\")";
			
		} else if (t instanceof DataType.ARXDecimal) {
			return "as.numeric(" + value + ")";
			
		} else if (t instanceof DataType.ARXInteger) {
			return "as.integer(" + value + ")";
			
		} else if (t instanceof DataType.ARXOrderedString) {
			return ("\"" + value + "\"");
			
		} else if (t instanceof DataType.ARXString) {
			return ("\"" + value + "\"");
			
		} /*else if (t instanceof DataType.ARXBoolean) { //at the moment not existing
			return "as.logical(" + value + ")";
		} */else {
			// Type unknown
			throw new IllegalArgumentException("Unknown ARX data type, cannot convert to R");
		}
	}
	
	private String createDataFrame(DataHandle handle, int numRows) {		
		StringBuilder b = new StringBuilder();
		b.append("data.frame(");
		for (int i = 0; i < handle.getNumColumns(); i++) {
			String attributeName = handle.getAttributeName(i);
			b.append('"'); //There have to be quotation marks because there could be hyphens which otherwise provoke an error.
			b.append(attributeName);
			b.append("\"=");
			b.append(convertARXToRType(handle.getDataType(attributeName), numRows)); // speed things up through allocating memory beforehand with numRows
			//numRows has to be used from the given arguments because of the outputhandle size problem
			b.append(',');
		}
		b.append("stringsAsFactors=FALSE)");
		
		return b.toString();
	}
	
	/**
	 * Execute command
	 * @param command
	 */
	private void executeR(String command) {
	    if (this.rIntegration != null && this.rIntegration.isAlive()) {
	        this.rIntegration.execute(command);
	    }
	}

    @Override
    protected ComponentStatusLabelProgressProvider getProgressProvider() {
        return new ComponentStatusLabelProgressProvider(){
            public int getProgress() {
                if (manager == null) {
                    return 0;
                } else {
                    return manager.getProgress();
                }
            }
        };
    }

	/**
	 * Starts R
	 */
	private void startR() {
	    
	    // Stop R
	    this.stopR();

	    // R integration
	    buffer = new RBuffer(getModel().getRModel().getBufferSize());
	    /**RListener***/
	    listener = new RListener(getModel().getRModel().getTicksPerSecond(), this.root.getDisplay()) {

	        @Override
	        public void bufferUpdated() {
	            setOutput(buffer.toString());
	        }

	        @Override
	        public void closed() {
	            stopR();
	        }
	    };
	    
	    // Start R
	    try {
	        this.rIntegration = new RIntegration(OS.getR(), buffer, listener);
	    } catch (Exception e) {
	        this.rIntegration = null;
	    }
	}
	
	/**
	 * Stops R
	 */
	private void stopR() {
	    if (this.rIntegration != null) {
	        this.rIntegration.shutdown();
	        this.rIntegration = null;
	    }
	}

	@Override
	protected Control createControl(Composite parent) {
		root = new Composite(parent, SWT.NONE);
        root.setLayout(RLayout.createGridLayout(1));
        
        // User input
        input = new Text(root, SWT.BORDER);
        input.setLayoutData(RLayout.createFillHorizontallyGridData(true));
        
        // Listen for enter key
        input.addTraverseListener(new TraverseListener() {
            @Override
            public void keyTraversed(TraverseEvent event) {
                if (event.detail == SWT.TRAVERSE_RETURN) {
                    if (input.getText() != null && !input.getText().isEmpty()) {
                        String command = input.getText();
                        input.setText("");
                        executeR(command);
                    }
                }
            }
        });

        // User output
        output = new StyledText(root, SWT.BORDER | SWT.MULTI | SWT.H_SCROLL | SWT.V_SCROLL | SWT.READ_ONLY);
        output.setLayoutData(RLayout.createFillGridData());
	    
		return this.root;
	}

	@Override
	protected AnalysisContextR createViewConfig(AnalysisContext context) {
		return new AnalysisContextR(context);
	}

	@Override
	protected void doReset() {
		root.setRedraw(false);
        if (this.manager != null) {
            this.manager.stop();
        }
        this.stopR();
        root.setRedraw(true);
        setStatusEmpty();
	}

	@Override
	protected void doUpdate(AnalysisContextR context) {
	    
<<<<<<< HEAD
		final DataHandle handle = context.handle;
		final DataHandle outputhandle = context.model.getOutput();
		
		// For test purposes:
		System.out.println("Columns output:" + outputhandle.getNumColumns());
		System.out.println("Rows output:" + outputhandle.getNumRows());
		// Problem: Displays "NA" as first (0) row of output, while the GUI does not show something similar.
		System.out.println("[9,0]:"  + outputhandle.getValue(9, 0));
		System.out.println("[10,0]:" + outputhandle.getValue(10, 0));
		System.out.println("[11,0]:" + outputhandle.getValue(11, 0));
		System.out.println("[12,0]:" + outputhandle.getValue(12, 0));
		System.out.println("[13,0]:" + outputhandle.getValue(13, 0));
		System.out.println("[14,0]:" + outputhandle.getValue(14, 0));
		System.out.println(outputhandle.toString());
		// End test purposes
=======
		final DataHandle handle = context.input;
>>>>>>> 85a4132e
		
		Analysis analysis = new Analysis() {

            private boolean stopped  = false;
            private int     progress = 0;
            private int     total    = handle.getNumRows();

			@Override
			public int getProgress() {
				return (int)Math.round(100d * (double)progress / (double)total);
			}

			@Override
			public void onError() {
                // --> TODO: Show according message here 
				setStatusEmpty();
			}

			@Override
			public void onFinish() {
				
                if (stopped || !isEnabled()) {
                    return;
                }    
				setStatusDone();
			}

			@Override
			public void onInterrupt() {
				if (!isEnabled()) {
                    setStatusEmpty();
                } else {
                    setStatusWorking();
                }
			}

			@Override
			public void run() throws InterruptedException {
				
                long time = System.currentTimeMillis();
                
                startR();
                
                //numRows is necessary as argument because somehow the size of outputhandle differs from inputhandle.
                int numRows = handle.getNumRows();
                initializeRTable(handle, "input", numRows);
                initializeRTable(outputhandle, "output", numRows);
                
        		executeR("str(input)");
        		executeR("str(output)");
                
        		while (System.currentTimeMillis() - time < MINIMAL_WORKING_TIME && !stopped){
                    Thread.sleep(10);
                }
			}
			
			public void initializeRTable(DataHandle handle, String data, int numRows) {	
				String createcommand = createDataFrame(handle, numRows); //numRows as argument for the same reason as above
        		executeR(data +" <- " + createcommand);
        		executeR("str(" + data + ")");
        		
        		StringBuilder b = new StringBuilder();
        		
        		for (int j = 0; j < numRows; j++) {
        		    
        			//Progress is shown for both: first input then output initialization, should go from 0 to 100%. 
        			if (handle.equals(outputhandle)) 
        				this.progress = (numRows/2) + (j/2);
        			else 
        				this.progress = j/2;
        		    
        		    if (stopped) {
        		        stopR();
        		        break;
        		    }
        		    
        			b.append(data + "[");
        			b.append(j+1);
        			b.append(",] <-");
        			appendRow(handle, j, b);
        		
        			if (j % 100 == 0) {
        				executeR(b.toString());				
        				b.setLength(0); //reset the String builder so the Java Garbage Collector does not have too much work.
        			} else {
        				b.append('\n');
        			}
        		}
        		
        		executeR(b.toString());
			}

			@Override
			public void stop() {
				System.out.println("we got stopped :(");
                this.stopped = true;
			}
		};
		this.manager.start(analysis);
	}
	
    @Override
	protected boolean isRunning() {
		return manager != null && manager.isRunning();
	}
}<|MERGE_RESOLUTION|>--- conflicted
+++ resolved
@@ -313,9 +313,8 @@
 	@Override
 	protected void doUpdate(AnalysisContextR context) {
 	    
-<<<<<<< HEAD
-		final DataHandle handle = context.handle;
-		final DataHandle outputhandle = context.model.getOutput();
+		final DataHandle handle = context.input;
+		final DataHandle outputhandle = context.output;
 		
 		// For test purposes:
 		System.out.println("Columns output:" + outputhandle.getNumColumns());
@@ -329,9 +328,6 @@
 		System.out.println("[14,0]:" + outputhandle.getValue(14, 0));
 		System.out.println(outputhandle.toString());
 		// End test purposes
-=======
-		final DataHandle handle = context.input;
->>>>>>> 85a4132e
 		
 		Analysis analysis = new Analysis() {
 
