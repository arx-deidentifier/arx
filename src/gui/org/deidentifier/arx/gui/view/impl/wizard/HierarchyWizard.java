--- conflicted
+++ resolved
@@ -1,382 +1,375 @@
-/*
- * ARX: Powerful Data Anonymization
- * Copyright 2012 - 2017 Fabian Prasser, Florian Kohlmayer and contributors
- * 
- * Licensed under the Apache License, Version 2.0 (the "License");
- * you may not use this file except in compliance with the License.
- * You may obtain a copy of the License at
- * 
- * http://www.apache.org/licenses/LICENSE-2.0
- * 
- * Unless required by applicable law or agreed to in writing, software
- * distributed under the License is distributed on an "AS IS" BASIS,
- * WITHOUT WARRANTIES OR CONDITIONS OF ANY KIND, either express or implied.
- * See the License for the specific language governing permissions and
- * limitations under the License.
- */
+/*
+ * ARX: Powerful Data Anonymization
+ * Copyright 2012 - 2017 Fabian Prasser, Florian Kohlmayer and contributors
+ * 
+ * Licensed under the Apache License, Version 2.0 (the "License");
+ * you may not use this file except in compliance with the License.
+ * You may obtain a copy of the License at
+ * 
+ * http://www.apache.org/licenses/LICENSE-2.0
+ * 
+ * Unless required by applicable law or agreed to in writing, software
+ * distributed under the License is distributed on an "AS IS" BASIS,
+ * WITHOUT WARRANTIES OR CONDITIONS OF ANY KIND, either express or implied.
+ * See the License for the specific language governing permissions and
+ * limitations under the License.
+ */
+
+package org.deidentifier.arx.gui.view.impl.wizard;
+
+import java.util.Date;
+import java.util.Locale;
+
+import org.deidentifier.arx.AttributeType.Hierarchy;
+import org.deidentifier.arx.DataType;
+import org.deidentifier.arx.DataType.ARXDate;
+import org.deidentifier.arx.DataType.DataTypeWithRatioScale;
+import org.deidentifier.arx.aggregates.HierarchyBuilder;
+import org.deidentifier.arx.aggregates.HierarchyBuilder.Type;
+import org.deidentifier.arx.aggregates.HierarchyBuilderIntervalBased;
+import org.deidentifier.arx.aggregates.HierarchyBuilderOrderBased;
+import org.deidentifier.arx.gui.Controller;
+import org.deidentifier.arx.gui.resources.Resources;
+import org.deidentifier.arx.gui.view.impl.wizard.ARXWizardDialog.ARXWizardButton;
+import org.deidentifier.arx.gui.view.impl.wizard.HierarchyWizard.HierarchyWizardResult;
+import org.eclipse.jface.resource.ImageDescriptor;
+import org.eclipse.swt.events.SelectionAdapter;
+import org.eclipse.swt.events.SelectionEvent;
+import org.eclipse.swt.graphics.Point;
+import org.eclipse.swt.widgets.Button;
+
+/**
+ * This class implements a wizard for generalization hierarchies.
+ *
+ * @author Fabian Prasser
+ * @param <T>
+ */
+public class HierarchyWizard<T> extends ARXWizard<HierarchyWizardResult<T>> {
+    
+    /**
+     * Result of the wizard.
+     *
+     * @author Fabian Prasser
+     * @param <T>
+     */
+    public static class HierarchyWizardResult<T> {
 
-package org.deidentifier.arx.gui.view.impl.wizard;
-
-import java.util.Date;
-import java.util.Locale;
-
-import org.deidentifier.arx.AttributeType.Hierarchy;
-import org.deidentifier.arx.DataType;
-import org.deidentifier.arx.DataType.ARXDate;
-import org.deidentifier.arx.DataType.DataTypeWithRatioScale;
-import org.deidentifier.arx.aggregates.HierarchyBuilder;
-import org.deidentifier.arx.aggregates.HierarchyBuilder.Type;
-import org.deidentifier.arx.aggregates.HierarchyBuilderIntervalBased;
-import org.deidentifier.arx.aggregates.HierarchyBuilderOrderBased;
-import org.deidentifier.arx.gui.Controller;
-import org.deidentifier.arx.gui.resources.Resources;
-import org.deidentifier.arx.gui.view.impl.wizard.ARXWizardDialog.ARXWizardButton;
-import org.deidentifier.arx.gui.view.impl.wizard.HierarchyWizard.HierarchyWizardResult;
-import org.eclipse.jface.resource.ImageDescriptor;
-import org.eclipse.swt.events.SelectionAdapter;
-import org.eclipse.swt.events.SelectionEvent;
-import org.eclipse.swt.graphics.Point;
-import org.eclipse.swt.widgets.Button;
-
-/**
- * This class implements a wizard for generalization hierarchies.
- *
- * @author Fabian Prasser
- * @param <T>
- */
-public class HierarchyWizard<T> extends ARXWizard<HierarchyWizardResult<T>> {
-    
-    /**
-     * Result of the wizard.
-     *
-     * @author Fabian Prasser
-     * @param <T>
-     */
-    public static class HierarchyWizardResult<T> {
-
-<<<<<<< HEAD
-        /**  Hierarchy */
-        public final Hierarchy hierarchy;
-        
-        /**  Builder */
-=======
-        /** Hierarchy */
-        public final Hierarchy           hierarchy;
-
+        /** Hierarchy */
+        public final Hierarchy           hierarchy;
+
         /** Builder */
->>>>>>> 99a591c4
-        public final HierarchyBuilder<T> builder;
-
-        /**
-         * Creates a new instance
-         *
-         * @param hierarchy
-         * @param builder
-         */
-        public HierarchyWizardResult(Hierarchy hierarchy,
-                                     HierarchyBuilder<T> builder) {
-            this.hierarchy = hierarchy;
-            this.builder = builder;
-        }
-    }
-    
-    /**
-     * Updateable part of the wizard.
-     *
-     * @author Fabian Prasser
-     */
-    public static interface HierarchyWizardView {
-        
-        /**
-         * Update.
-         */
-        public void update();
-    }
-
-    /** Var. */
-    private HierarchyWizardModel<T>         model;
-
-    /** Var. */
-    private final Controller                controller;
-
-    /** Var. */
-    private final ARXWizardButton           buttonLoad;
-
-    /** Var. */
-    private final ARXWizardButton           buttonSave;
-
-    /** Var. */
-    private HierarchyWizardPageDate         pageDate;
-    
-    /** Var. */
-    private HierarchyWizardPageIntervals<T> pageIntervals;
-
-    /** Var. */
-    private HierarchyWizardPageOrder<T>     pageOrder;
-
-    /** Var. */
-    private HierarchyWizardPageRedaction<T> pageRedaction;
-
-    /** Var. */
-    private HierarchyWizardPageFinal<T>     pageFinal;
-
-    /** Var. */
-    private HierarchyWizardPageType<T>      pageType;
-    
-    /**
-     * Creates a new instance.
-     *
-     * @param controller
-     * @param attribute
-     * @param builder
-     * @param datatype
-     * @param locale
-     * @param items
-     */
-    @SuppressWarnings("unchecked")
-    public HierarchyWizard(final Controller controller,
-                           final String attribute,
-                           final HierarchyBuilder<?> builder,
-                           final DataType<T> datatype,
-                           final Locale locale,
-                           final String[] items) {
-        super(new Point(800, 400));
-        
-        // Store
-        this.model = new HierarchyWizardModel<T>(datatype, locale, items);
-        this.controller = controller;
-        
-        // Parse given builder, if needed
-        try {
-            if (builder != null){
-                this.model.parse((HierarchyBuilder<T>)builder);
-            }
-        } catch (Exception e){ 
-            /* Die silently, and recover*/
-            this.model = new HierarchyWizardModel<T>(datatype, locale, items);
-        }
-        
-        // Initialize window
-        this.setWindowTitle(Resources.getMessage("HierarchyWizard.0")); //$NON-NLS-1$
-        this.setDefaultPageImageDescriptor(ImageDescriptor.createFromImage(controller.getResources()
-                                                                                     .getManagedImage("hierarchy.png"))); //$NON-NLS-1$
-        
-        // Initialize buttons
-        this.buttonLoad = new ARXWizardButton(Resources.getMessage("HierarchyWizard.1"), new SelectionAdapter(){ //$NON-NLS-1$
-            @Override public void widgetSelected(SelectionEvent arg0) {
-                load();
-            }
-        });
-
-        this.buttonSave = new ARXWizardButton(Resources.getMessage("HierarchyWizard.2"), new SelectionAdapter(){ //$NON-NLS-1$
-            @Override public void widgetSelected(SelectionEvent arg0) {
-                save();
-            }
-        });
-        
-        ARXWizardButton help = new ARXWizardButton(Resources.getMessage("HierarchyWizard.3"), new SelectionAdapter(){ //$NON-NLS-1$
-            @Override public void widgetSelected(SelectionEvent arg0) {
-                help();
-            }
-        });
-        
-        this.setButtons(help, this.buttonLoad, this.buttonSave);
-        
-        // Initialize pages
-        pageFinal = new HierarchyWizardPageFinal<T>(this);
-        if (model.getIntervalModel() != null){
-            pageIntervals = new HierarchyWizardPageIntervals<T>(this, model, pageFinal);
-        } else {
-            pageIntervals = null;
-        }
-        if (model.getDateModel() != null) {
-            pageDate = new HierarchyWizardPageDate(controller, 
-                                                   (HierarchyWizard<Date>)this, 
-                                                   (HierarchyWizardModel<Date>)model, 
-                                                   (HierarchyWizardPageFinal<Date>)pageFinal);
-        } else {
-            pageDate = null;
-        }
-        pageOrder = new HierarchyWizardPageOrder<T>(controller, this, model, pageFinal);
-        pageRedaction = new HierarchyWizardPageRedaction<T>(controller, this, model, pageFinal);
-        pageType = new HierarchyWizardPageType<T>(this, model, pageIntervals, pageOrder, pageRedaction, pageDate);
-    }
-    
-    @Override
-    public void addPages() {
-        
-        addPage(pageType);
-        addPage(pageOrder);
-        addPage(pageRedaction);
-        addPage(pageFinal);
-        if (pageIntervals != null) {
-            addPage(pageIntervals);
-        }
-        if (pageDate != null) {
-            addPage(pageDate);
-        }
-    }
-
-    @Override
-    public boolean canFinish() {
-        return getDialog().getCurrentPage() instanceof HierarchyWizardPageFinal;
-    }
-
-    /**
-     * Returns the created builder.
-     *
-     * @return
-     */
-    public HierarchyWizardResult<T> getResult(){
-        try {
-            return new HierarchyWizardResult<T>(model.getHierarchy(), model.getBuilder(true));
-        } catch (Exception e){
-            return null;
-        }
-    }
-    
-    /**
-     * Shows the help dialog.
-     */
-    private void help() {
-        controller.actionShowHelpDialog("id-51"); //$NON-NLS-1$
-    }
-    
-    /**
-     * Loads a specification.
-     */
-    private void load(){
-
-        final String ERROR_HEADER = Resources.getMessage("HierarchyWizard.5"); //$NON-NLS-1$
-        final String ERROR_TEXT = Resources.getMessage("HierarchyWizard.6"); //$NON-NLS-1$
-        final String ERROR_RATIO_TEXT = Resources.getMessage("HierarchyWizard.7"); //$NON-NLS-1$
-        final String ERROR_TYPE_TEXT = Resources.getMessage("HierarchyWizard.8"); //$NON-NLS-1$
-        final String ERROR_APPLY_TEXT = Resources.getMessage("HierarchyWizard.9"); //$NON-NLS-1$
-        final String ERROR_DATE_TEXT = Resources.getMessage("HierarchyWizard.10"); //$NON-NLS-1$
-        
-        // Dialog
-        String file = controller.actionShowOpenFileDialog(getShell(), "*.ahs"); //$NON-NLS-1$
-        if (file == null) return;
-
-        // Load
-        HierarchyBuilder<T> builder = null;
-        try {
-            builder = HierarchyBuilder.create(file);
-        } catch (Exception e){
-            controller.actionShowInfoDialog(getShell(), ERROR_HEADER, ERROR_TEXT+e.getMessage());
-            return;
-        }
-        
-        // Checks
-        if (builder == null) return;
-        else if (builder.getType() == Type.DATE_BASED) {
-            if (!(model.getDataType() instanceof ARXDate)) {
-                controller.actionShowInfoDialog(getShell(), ERROR_HEADER, ERROR_DATE_TEXT);
-                return;
-            }
-        } else if (builder.getType() == Type.INTERVAL_BASED) {
-            if (!(model.getDataType() instanceof DataTypeWithRatioScale)) {
-                controller.actionShowInfoDialog(getShell(), ERROR_HEADER, ERROR_RATIO_TEXT);
-                return;
-            } else if (!((HierarchyBuilderIntervalBased<?>)builder).getDataType().equals(model.getDataType())){
-                controller.actionShowInfoDialog(getShell(), ERROR_HEADER, ERROR_TYPE_TEXT);
-                return;
-            }
-        } else if (builder.getType() == Type.ORDER_BASED) {
-            if (!((HierarchyBuilderOrderBased<?>)builder).getDataType().equals(model.getDataType())){
-                controller.actionShowInfoDialog(getShell(), ERROR_HEADER, ERROR_TYPE_TEXT);
-                return;
-            }
-        }
-        
-        // Select
-        try {
-            model.parse(builder);
-        } catch (Exception e){
-            controller.actionShowInfoDialog(getShell(), ERROR_HEADER, ERROR_APPLY_TEXT+e.getMessage());
-            return;
-        }
-        
-        // Update views
-        switch (builder.getType()) {
-        case DATE_BASED:
-            this.pageDate.updatePage();
-            this.model.setType(Type.DATE_BASED);
-            this.pageType.updatePage();
-            this.getContainer().showPage(pageDate);
-            break;
-        case INTERVAL_BASED:
-            this.pageIntervals.updatePage();
-            this.model.setType(Type.INTERVAL_BASED);
-            this.pageType.updatePage();
-            this.getContainer().showPage(pageIntervals);
-            break;
-        case ORDER_BASED:
-            this.pageOrder.updatePage();
-            this.model.setType(Type.ORDER_BASED);
-            this.pageType.updatePage();
-            this.getContainer().showPage(pageOrder);
-            break;
-        case REDACTION_BASED:
-            this.pageRedaction.updatePage();
-            this.model.setType(Type.REDACTION_BASED);
-            this.pageType.updatePage();
-            this.getContainer().showPage(pageRedaction);
-            break;
-        }
-    }
-
-    /**
-     * Saves the current specification.
-     */
-    @SuppressWarnings("unchecked")
-    private void save(){
-        
-        final String ERROR_HEADER = Resources.getMessage("HierarchyWizard.11"); //$NON-NLS-1$
-        final String ERROR_TEXT = Resources.getMessage("HierarchyWizard.12"); //$NON-NLS-1$
-        
-        // Dialog
-        String file = controller.actionShowSaveFileDialog(getShell(), "*.ahs"); //$NON-NLS-1$
-        if (file == null) return;
-
-        // Save
-        try {
-            // Select
-            HierarchyBuilder<T> builder = null;
-            if (getDialog().getCurrentPage()  instanceof HierarchyWizardPageDate){
-                builder = (HierarchyBuilder<T>) model.getDateModel().getBuilder(true);
-            } else if (getDialog().getCurrentPage()  instanceof HierarchyWizardPageOrder){
-                builder = model.getOrderModel().getBuilder(true);
-            } else if (getDialog().getCurrentPage()  instanceof HierarchyWizardPageIntervals){
-                builder = model.getIntervalModel().getBuilder(true);
-            } else if (getDialog().getCurrentPage()  instanceof HierarchyWizardPageRedaction){
-                builder = model.getRedactionModel().getBuilder(true);
-            }
-
-            // Save
-            builder.save(file);
-        } catch (Exception e){
-            e.printStackTrace();
-            controller.actionShowInfoDialog(getShell(), ERROR_HEADER, ERROR_TEXT+e.getMessage());
-            return;
-        }
-    }
-    
-    /**
-     * Returns the load button.
-     *
-     * @return
-     */
-    protected Button getLoadButton(){
-        return super.getButton(buttonLoad);
-    }
-
-    /**
-     * Returns the load button.
-     *
-     * @return
-     */
-    protected Button getSaveButton(){
-        return super.getButton(buttonSave);
-    }
+        public final HierarchyBuilder<T> builder;
+
+        /**
+         * Creates a new instance
+         *
+         * @param hierarchy
+         * @param builder
+         */
+        public HierarchyWizardResult(Hierarchy hierarchy,
+                                     HierarchyBuilder<T> builder) {
+            this.hierarchy = hierarchy;
+            this.builder = builder;
+        }
+    }
+    
+    /**
+     * Updateable part of the wizard.
+     *
+     * @author Fabian Prasser
+     */
+    public static interface HierarchyWizardView {
+        
+        /**
+         * Update.
+         */
+        public void update();
+    }
+
+    /** Var. */
+    private HierarchyWizardModel<T>         model;
+
+    /** Var. */
+    private final Controller                controller;
+
+    /** Var. */
+    private final ARXWizardButton           buttonLoad;
+
+    /** Var. */
+    private final ARXWizardButton           buttonSave;
+
+    /** Var. */
+    private HierarchyWizardPageDate         pageDate;
+    
+    /** Var. */
+    private HierarchyWizardPageIntervals<T> pageIntervals;
+
+    /** Var. */
+    private HierarchyWizardPageOrder<T>     pageOrder;
+
+    /** Var. */
+    private HierarchyWizardPageRedaction<T> pageRedaction;
+
+    /** Var. */
+    private HierarchyWizardPageFinal<T>     pageFinal;
+
+    /** Var. */
+    private HierarchyWizardPageType<T>      pageType;
+    
+    /**
+     * Creates a new instance.
+     *
+     * @param controller
+     * @param attribute
+     * @param builder
+     * @param datatype
+     * @param locale
+     * @param items
+     */
+    @SuppressWarnings("unchecked")
+    public HierarchyWizard(final Controller controller,
+                           final String attribute,
+                           final HierarchyBuilder<?> builder,
+                           final DataType<T> datatype,
+                           final Locale locale,
+                           final String[] items) {
+        super(new Point(800, 400));
+        
+        // Store
+        this.model = new HierarchyWizardModel<T>(datatype, locale, items);
+        this.controller = controller;
+        
+        // Parse given builder, if needed
+        try {
+            if (builder != null){
+                this.model.parse((HierarchyBuilder<T>)builder);
+            }
+        } catch (Exception e){ 
+            /* Die silently, and recover*/
+            this.model = new HierarchyWizardModel<T>(datatype, locale, items);
+        }
+        
+        // Initialize window
+        this.setWindowTitle(Resources.getMessage("HierarchyWizard.0")); //$NON-NLS-1$
+        this.setDefaultPageImageDescriptor(ImageDescriptor.createFromImage(controller.getResources()
+                                                                                     .getManagedImage("hierarchy.png"))); //$NON-NLS-1$
+        
+        // Initialize buttons
+        this.buttonLoad = new ARXWizardButton(Resources.getMessage("HierarchyWizard.1"), new SelectionAdapter(){ //$NON-NLS-1$
+            @Override public void widgetSelected(SelectionEvent arg0) {
+                load();
+            }
+        });
+
+        this.buttonSave = new ARXWizardButton(Resources.getMessage("HierarchyWizard.2"), new SelectionAdapter(){ //$NON-NLS-1$
+            @Override public void widgetSelected(SelectionEvent arg0) {
+                save();
+            }
+        });
+        
+        ARXWizardButton help = new ARXWizardButton(Resources.getMessage("HierarchyWizard.3"), new SelectionAdapter(){ //$NON-NLS-1$
+            @Override public void widgetSelected(SelectionEvent arg0) {
+                help();
+            }
+        });
+        
+        this.setButtons(help, this.buttonLoad, this.buttonSave);
+        
+        // Initialize pages
+        pageFinal = new HierarchyWizardPageFinal<T>(this);
+        if (model.getIntervalModel() != null){
+            pageIntervals = new HierarchyWizardPageIntervals<T>(this, model, pageFinal);
+        } else {
+            pageIntervals = null;
+        }
+        if (model.getDateModel() != null) {
+            pageDate = new HierarchyWizardPageDate(controller, 
+                                                   (HierarchyWizard<Date>)this, 
+                                                   (HierarchyWizardModel<Date>)model, 
+                                                   (HierarchyWizardPageFinal<Date>)pageFinal);
+        } else {
+            pageDate = null;
+        }
+        pageOrder = new HierarchyWizardPageOrder<T>(controller, this, model, pageFinal);
+        pageRedaction = new HierarchyWizardPageRedaction<T>(controller, this, model, pageFinal);
+        pageType = new HierarchyWizardPageType<T>(this, model, pageIntervals, pageOrder, pageRedaction, pageDate);
+    }
+    
+    @Override
+    public void addPages() {
+        
+        addPage(pageType);
+        addPage(pageOrder);
+        addPage(pageRedaction);
+        addPage(pageFinal);
+        if (pageIntervals != null) {
+            addPage(pageIntervals);
+        }
+        if (pageDate != null) {
+            addPage(pageDate);
+        }
+    }
+
+    @Override
+    public boolean canFinish() {
+        return getDialog().getCurrentPage() instanceof HierarchyWizardPageFinal;
+    }
+
+    /**
+     * Returns the created builder.
+     *
+     * @return
+     */
+    public HierarchyWizardResult<T> getResult(){
+        try {
+            return new HierarchyWizardResult<T>(model.getHierarchy(), model.getBuilder(true));
+        } catch (Exception e){
+            return null;
+        }
+    }
+    
+    /**
+     * Shows the help dialog.
+     */
+    private void help() {
+        controller.actionShowHelpDialog("id-51"); //$NON-NLS-1$
+    }
+    
+    /**
+     * Loads a specification.
+     */
+    private void load(){
+
+        final String ERROR_HEADER = Resources.getMessage("HierarchyWizard.5"); //$NON-NLS-1$
+        final String ERROR_TEXT = Resources.getMessage("HierarchyWizard.6"); //$NON-NLS-1$
+        final String ERROR_RATIO_TEXT = Resources.getMessage("HierarchyWizard.7"); //$NON-NLS-1$
+        final String ERROR_TYPE_TEXT = Resources.getMessage("HierarchyWizard.8"); //$NON-NLS-1$
+        final String ERROR_APPLY_TEXT = Resources.getMessage("HierarchyWizard.9"); //$NON-NLS-1$
+        final String ERROR_DATE_TEXT = Resources.getMessage("HierarchyWizard.10"); //$NON-NLS-1$
+        
+        // Dialog
+        String file = controller.actionShowOpenFileDialog(getShell(), "*.ahs"); //$NON-NLS-1$
+        if (file == null) return;
+
+        // Load
+        HierarchyBuilder<T> builder = null;
+        try {
+            builder = HierarchyBuilder.create(file);
+        } catch (Exception e){
+            controller.actionShowInfoDialog(getShell(), ERROR_HEADER, ERROR_TEXT+e.getMessage());
+            return;
+        }
+        
+        // Checks
+        if (builder == null) return;
+        else if (builder.getType() == Type.DATE_BASED) {
+            if (!(model.getDataType() instanceof ARXDate)) {
+                controller.actionShowInfoDialog(getShell(), ERROR_HEADER, ERROR_DATE_TEXT);
+                return;
+            }
+        } else if (builder.getType() == Type.INTERVAL_BASED) {
+            if (!(model.getDataType() instanceof DataTypeWithRatioScale)) {
+                controller.actionShowInfoDialog(getShell(), ERROR_HEADER, ERROR_RATIO_TEXT);
+                return;
+            } else if (!((HierarchyBuilderIntervalBased<?>)builder).getDataType().equals(model.getDataType())){
+                controller.actionShowInfoDialog(getShell(), ERROR_HEADER, ERROR_TYPE_TEXT);
+                return;
+            }
+        } else if (builder.getType() == Type.ORDER_BASED) {
+            if (!((HierarchyBuilderOrderBased<?>)builder).getDataType().equals(model.getDataType())){
+                controller.actionShowInfoDialog(getShell(), ERROR_HEADER, ERROR_TYPE_TEXT);
+                return;
+            }
+        }
+        
+        // Select
+        try {
+            model.parse(builder);
+        } catch (Exception e){
+            controller.actionShowInfoDialog(getShell(), ERROR_HEADER, ERROR_APPLY_TEXT+e.getMessage());
+            return;
+        }
+        
+        // Update views
+        switch (builder.getType()) {
+        case DATE_BASED:
+            this.pageDate.updatePage();
+            this.model.setType(Type.DATE_BASED);
+            this.pageType.updatePage();
+            this.getContainer().showPage(pageDate);
+            break;
+        case INTERVAL_BASED:
+            this.pageIntervals.updatePage();
+            this.model.setType(Type.INTERVAL_BASED);
+            this.pageType.updatePage();
+            this.getContainer().showPage(pageIntervals);
+            break;
+        case ORDER_BASED:
+            this.pageOrder.updatePage();
+            this.model.setType(Type.ORDER_BASED);
+            this.pageType.updatePage();
+            this.getContainer().showPage(pageOrder);
+            break;
+        case REDACTION_BASED:
+            this.pageRedaction.updatePage();
+            this.model.setType(Type.REDACTION_BASED);
+            this.pageType.updatePage();
+            this.getContainer().showPage(pageRedaction);
+            break;
+        }
+    }
+
+    /**
+     * Saves the current specification.
+     */
+    @SuppressWarnings("unchecked")
+    private void save(){
+        
+        final String ERROR_HEADER = Resources.getMessage("HierarchyWizard.11"); //$NON-NLS-1$
+        final String ERROR_TEXT = Resources.getMessage("HierarchyWizard.12"); //$NON-NLS-1$
+        
+        // Dialog
+        String file = controller.actionShowSaveFileDialog(getShell(), "*.ahs"); //$NON-NLS-1$
+        if (file == null) return;
+
+        // Save
+        try {
+            // Select
+            HierarchyBuilder<T> builder = null;
+            if (getDialog().getCurrentPage()  instanceof HierarchyWizardPageDate){
+                builder = (HierarchyBuilder<T>) model.getDateModel().getBuilder(true);
+            } else if (getDialog().getCurrentPage()  instanceof HierarchyWizardPageOrder){
+                builder = model.getOrderModel().getBuilder(true);
+            } else if (getDialog().getCurrentPage()  instanceof HierarchyWizardPageIntervals){
+                builder = model.getIntervalModel().getBuilder(true);
+            } else if (getDialog().getCurrentPage()  instanceof HierarchyWizardPageRedaction){
+                builder = model.getRedactionModel().getBuilder(true);
+            }
+
+            // Save
+            builder.save(file);
+        } catch (Exception e){
+            e.printStackTrace();
+            controller.actionShowInfoDialog(getShell(), ERROR_HEADER, ERROR_TEXT+e.getMessage());
+            return;
+        }
+    }
+    
+    /**
+     * Returns the load button.
+     *
+     * @return
+     */
+    protected Button getLoadButton(){
+        return super.getButton(buttonLoad);
+    }
+
+    /**
+     * Returns the load button.
+     *
+     * @return
+     */
+    protected Button getSaveButton(){
+        return super.getButton(buttonSave);
+    }
 }