--- conflicted
+++ resolved
@@ -514,7 +514,6 @@
     	}
     }
     
-<<<<<<< HEAD
     /**
      * Shows the checklist wizard
      */
@@ -527,8 +526,6 @@
         } 
 	}
 
-=======
->>>>>>> 99a591c4
     /**
      * Shows an info dialog.
      *
