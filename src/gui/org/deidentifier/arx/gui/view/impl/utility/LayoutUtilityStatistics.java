--- conflicted
+++ resolved
@@ -1,292 +1,286 @@
-/*
- * ARX: Powerful Data Anonymization
- * Copyright 2012 - 2018 Fabian Prasser and contributors
- * 
- * Licensed under the Apache License, Version 2.0 (the "License");
- * you may not use this file except in compliance with the License.
- * You may obtain a copy of the License at
- * 
- * http://www.apache.org/licenses/LICENSE-2.0
- * 
- * Unless required by applicable law or agreed to in writing, software
- * distributed under the License is distributed on an "AS IS" BASIS,
- * WITHOUT WARRANTIES OR CONDITIONS OF ANY KIND, either express or implied.
- * See the License for the specific language governing permissions and
- * limitations under the License.
- */
-
-package org.deidentifier.arx.gui.view.impl.utility;
-
-import java.util.Arrays;
-import java.util.HashMap;
-import java.util.List;
-import java.util.Map;
-import java.util.Map.Entry;
-
-import org.deidentifier.arx.gui.Controller;
-import org.deidentifier.arx.gui.model.Model;
-import org.deidentifier.arx.gui.model.ModelEvent;
-import org.deidentifier.arx.gui.model.ModelEvent.ModelPart;
-import org.deidentifier.arx.gui.resources.Resources;
-import org.deidentifier.arx.gui.view.def.ILayout;
-import org.deidentifier.arx.gui.view.def.IView;
-import org.deidentifier.arx.gui.view.impl.common.ComponentTitledFolder;
-import org.deidentifier.arx.gui.view.impl.common.ComponentTitledFolderButtonBar;
-import org.deidentifier.arx.gui.view.impl.utility.LayoutUtility.ViewUtilityType;
-import org.eclipse.swt.custom.StackLayout;
-import org.eclipse.swt.events.SelectionListener;
-import org.eclipse.swt.graphics.Image;
-import org.eclipse.swt.widgets.Composite;
-import org.eclipse.swt.widgets.Control;
-import org.eclipse.swt.widgets.ToolItem;
-
-/**
- * Layouts the visualization and allows enabling/disabling them.
- *
- * @author Fabian Prasser
- */
-public class LayoutUtilityStatistics implements ILayout, IView {
-
-    /** Constant */
-    private static final String                         TAB_SUMMARY                 = Resources.getMessage("StatisticsView.6");             //$NON-NLS-1$
-
-    /** Constant */
-    private static final String                         TAB_DISTRIBUTION            = Resources.getMessage("StatisticsView.0");             //$NON-NLS-1$
-
-    /** Constant */
-    private static final String                         TAB_DISTRIBUTION_TABLE      = Resources.getMessage("StatisticsView.4");             //$NON-NLS-1$
-
-    /** Constant */
-    private static final String                         TAB_CONTINGENCY             = Resources.getMessage("StatisticsView.1");             //$NON-NLS-1$
-
-    /** Constant */
-    private static final String                         TAB_CONTINGENCY_TABLE       = Resources.getMessage("StatisticsView.5");             //$NON-NLS-1$
-
-    /** Constant */
-    private static final String                         TAB_CLASSES_TABLE           = Resources.getMessage("StatisticsView.7");             //$NON-NLS-1$
-
-    /** Constant */
-    private static final String                         TAB_PROPERTIES              = Resources.getMessage("StatisticsView.2");             //$NON-NLS-1$
-
-    /** Constant */
-    private static final String                         TAB_CLASSIFICATION_ANALYSIS = Resources.getMessage("StatisticsView.9");             //$NON-NLS-1$
-
-	private static final String TAB_RTERMINAL = Resources.getMessage("StatisticsView.12");
-    
-	private static final String TAB_ROPTIONS = Resources.getMessage("StatisticsView.13");
-    
-    /** View */
-    private final ComponentTitledFolder                 folder;
-
-    /** View */
-    private final ToolItem                              enable;
-
-    /** View */
-    private final Image                                 enabled;
-
-    /** View */
-    private final Image                                 disabled;
-
-    /** View */
-    private final Map<Composite, String>                helpids                     = new HashMap<Composite, String>();
-
-    /** Controller */
-    private final Controller                            controller;
-
-    /** Model */
-    private Model                                       model                       = null;
-
-    /** Control to type */
-    private Map<Control, LayoutUtility.ViewUtilityType> types                       = new HashMap<Control, LayoutUtility.ViewUtilityType>();
-
-    /**
-     * Creates a new instance.
-     *
-     * @param parent
-     * @param controller
-     * @param target
-     * @param reset
-     */
-    public LayoutUtilityStatistics(final Composite parent,
-                                   final Controller controller,
-                                   final ModelPart target,
-                                   final ModelPart reset) {
-
-        this.enabled = controller.getResources().getManagedImage("tick.png"); //$NON-NLS-1$
-        this.disabled = controller.getResources().getManagedImage("cross.png"); //$NON-NLS-1$
-        this.controller = controller;
-        
-        controller.addListener(ModelPart.MODEL, this);
-        controller.addListener(ModelPart.SELECTED_UTILITY_VISUALIZATION, this);
-
-        // Create enable/disable button
-        final String label = Resources.getMessage("StatisticsView.3"); //$NON-NLS-1$
-        ComponentTitledFolderButtonBar bar = new ComponentTitledFolderButtonBar("id-50", helpids); //$NON-NLS-1$
-        bar.add(label, disabled, true, new Runnable() { @Override public void run() {
-            toggleEnabled();
-            toggleImage(); 
-        }});
-        
-        // Create the tab folder
-        folder = new ComponentTitledFolder(parent, controller, bar, null, false, true);
-        
-        // Register tabs
-        this.registerView(new ViewStatisticsSummaryTable(folder.createItem(TAB_SUMMARY, null, true), controller, target, reset), "help.utility.summary"); //$NON-NLS-1$
-        this.registerView(new ViewStatisticsDistributionHistogram(folder.createItem(TAB_DISTRIBUTION, null, true), controller, target, reset), "help.utility.distribution"); //$NON-NLS-1$
-        this.registerView(new ViewStatisticsDistributionTable(folder.createItem(TAB_DISTRIBUTION_TABLE, null, true), controller, target, reset), "help.utility.distribution"); //$NON-NLS-1$
-        this.registerView(new ViewStatisticsContingencyHeatmap(folder.createItem(TAB_CONTINGENCY, null, true), controller, target, reset), "help.utility.contingency"); //$NON-NLS-1$
-        this.registerView(new ViewStatisticsContingencyTable(folder.createItem(TAB_CONTINGENCY_TABLE, null, true), controller, target, reset), "help.utility.contingency"); //$NON-NLS-1$
-        this.registerView(new ViewStatisticsEquivalenceClassTable(folder.createItem(TAB_CLASSES_TABLE, null, true), controller, target, reset), "help.utility.classes"); //$NON-NLS-1$
-
-        if (target == ModelPart.INPUT) {
-            this.registerView(new ViewPropertiesInput(folder.createItem(TAB_PROPERTIES, null, true), controller), "help.utility.inputproperties"); //$NON-NLS-1$
-            this.registerView(new ViewStatisticsClassificationAttributes(folder.createItem(TAB_CLASSIFICATION_ANALYSIS, null, false), controller), "help.utility.accuracy"); //$NON-NLS-1$
-            this.registerView(new ViewStatisticsRTerminal(folder.createItem(TAB_RTERMINAL, null, true), controller, target, reset), "help.utility.r");
-        } else {
+/*
+ * ARX: Powerful Data Anonymization
+ * Copyright 2012 - 2018 Fabian Prasser and contributors
+ * 
+ * Licensed under the Apache License, Version 2.0 (the "License");
+ * you may not use this file except in compliance with the License.
+ * You may obtain a copy of the License at
+ * 
+ * http://www.apache.org/licenses/LICENSE-2.0
+ * 
+ * Unless required by applicable law or agreed to in writing, software
+ * distributed under the License is distributed on an "AS IS" BASIS,
+ * WITHOUT WARRANTIES OR CONDITIONS OF ANY KIND, either express or implied.
+ * See the License for the specific language governing permissions and
+ * limitations under the License.
+ */
+
+package org.deidentifier.arx.gui.view.impl.utility;
+
+import java.util.Arrays;
+import java.util.HashMap;
+import java.util.List;
+import java.util.Map;
+import java.util.Map.Entry;
+
+import org.deidentifier.arx.gui.Controller;
+import org.deidentifier.arx.gui.model.Model;
+import org.deidentifier.arx.gui.model.ModelEvent;
+import org.deidentifier.arx.gui.model.ModelEvent.ModelPart;
+import org.deidentifier.arx.gui.resources.Resources;
+import org.deidentifier.arx.gui.view.def.ILayout;
+import org.deidentifier.arx.gui.view.def.IView;
+import org.deidentifier.arx.gui.view.impl.common.ComponentTitledFolder;
+import org.deidentifier.arx.gui.view.impl.common.ComponentTitledFolderButtonBar;
+import org.deidentifier.arx.gui.view.impl.utility.LayoutUtility.ViewUtilityType;
+import org.eclipse.swt.custom.StackLayout;
+import org.eclipse.swt.events.SelectionListener;
+import org.eclipse.swt.graphics.Image;
+import org.eclipse.swt.widgets.Composite;
+import org.eclipse.swt.widgets.Control;
+import org.eclipse.swt.widgets.ToolItem;
+
+/**
+ * Layouts the visualization and allows enabling/disabling them.
+ *
+ * @author Fabian Prasser
+ */
+public class LayoutUtilityStatistics implements ILayout, IView {
+
+    /** Constant */
+    private static final String                         TAB_SUMMARY                 = Resources.getMessage("StatisticsView.6");             //$NON-NLS-1$
+
+    /** Constant */
+    private static final String                         TAB_DISTRIBUTION            = Resources.getMessage("StatisticsView.0");             //$NON-NLS-1$
+
+    /** Constant */
+    private static final String                         TAB_DISTRIBUTION_TABLE      = Resources.getMessage("StatisticsView.4");             //$NON-NLS-1$
+
+    /** Constant */
+    private static final String                         TAB_CONTINGENCY             = Resources.getMessage("StatisticsView.1");             //$NON-NLS-1$
+
+    /** Constant */
+    private static final String                         TAB_CONTINGENCY_TABLE       = Resources.getMessage("StatisticsView.5");             //$NON-NLS-1$
+
+    /** Constant */
+    private static final String                         TAB_CLASSES_TABLE           = Resources.getMessage("StatisticsView.7");             //$NON-NLS-1$
+
+    /** Constant */
+    private static final String                         TAB_PROPERTIES              = Resources.getMessage("StatisticsView.2");             //$NON-NLS-1$
+
+    /** Constant */
+    private static final String                         TAB_CLASSIFICATION_ANALYSIS = Resources.getMessage("StatisticsView.9");             //$NON-NLS-1$
+
+	private static final String TAB_RTERMINAL = Resources.getMessage("StatisticsView.12");
+    
+	private static final String TAB_ROPTIONS = Resources.getMessage("StatisticsView.13");
+    
+    /** View */
+    private final ComponentTitledFolder                 folder;
+
+    /** View */
+    private final ToolItem                              enable;
+
+    /** View */
+    private final Image                                 enabled;
+
+    /** View */
+    private final Image                                 disabled;
+
+    /** View */
+    private final Map<Composite, String>                helpids                     = new HashMap<Composite, String>();
+
+    /** Controller */
+    private final Controller                            controller;
+
+    /** Model */
+    private Model                                       model                       = null;
+
+    /** Control to type */
+    private Map<Control, LayoutUtility.ViewUtilityType> types                       = new HashMap<Control, LayoutUtility.ViewUtilityType>();
+
+    /**
+     * Creates a new instance.
+     *
+     * @param parent
+     * @param controller
+     * @param target
+     * @param reset
+     */
+    public LayoutUtilityStatistics(final Composite parent,
+                                   final Controller controller,
+                                   final ModelPart target,
+                                   final ModelPart reset) {
+
+        this.enabled = controller.getResources().getManagedImage("tick.png"); //$NON-NLS-1$
+        this.disabled = controller.getResources().getManagedImage("cross.png"); //$NON-NLS-1$
+        this.controller = controller;
+        
+        controller.addListener(ModelPart.MODEL, this);
+        controller.addListener(ModelPart.SELECTED_UTILITY_VISUALIZATION, this);
+
+        // Create enable/disable button
+        final String label = Resources.getMessage("StatisticsView.3"); //$NON-NLS-1$
+        ComponentTitledFolderButtonBar bar = new ComponentTitledFolderButtonBar("id-50", helpids); //$NON-NLS-1$
+        bar.add(label, disabled, true, new Runnable() { @Override public void run() {
+            toggleEnabled();
+            toggleImage(); 
+        }});
+        
+        // Create the tab folder
+        folder = new ComponentTitledFolder(parent, controller, bar, null, false, true);
+        
+        // Register tabs
+        this.registerView(new ViewStatisticsSummaryTable(folder.createItem(TAB_SUMMARY, null, true), controller, target, reset), "help.utility.summary"); //$NON-NLS-1$
+        this.registerView(new ViewStatisticsDistributionHistogram(folder.createItem(TAB_DISTRIBUTION, null, true), controller, target, reset), "help.utility.distribution"); //$NON-NLS-1$
+        this.registerView(new ViewStatisticsDistributionTable(folder.createItem(TAB_DISTRIBUTION_TABLE, null, true), controller, target, reset), "help.utility.distribution"); //$NON-NLS-1$
+        this.registerView(new ViewStatisticsContingencyHeatmap(folder.createItem(TAB_CONTINGENCY, null, true), controller, target, reset), "help.utility.contingency"); //$NON-NLS-1$
+        this.registerView(new ViewStatisticsContingencyTable(folder.createItem(TAB_CONTINGENCY_TABLE, null, true), controller, target, reset), "help.utility.contingency"); //$NON-NLS-1$
+        this.registerView(new ViewStatisticsEquivalenceClassTable(folder.createItem(TAB_CLASSES_TABLE, null, true), controller, target, reset), "help.utility.classes"); //$NON-NLS-1$
+
+        if (target == ModelPart.INPUT) {
+            this.registerView(new ViewPropertiesInput(folder.createItem(TAB_PROPERTIES, null, true), controller), "help.utility.inputproperties"); //$NON-NLS-1$
+            this.registerView(new ViewStatisticsClassificationAttributes(folder.createItem(TAB_CLASSIFICATION_ANALYSIS, null, false), controller), "help.utility.accuracy"); //$NON-NLS-1$
+            this.registerView(new ViewStatisticsRTerminal(folder.createItem(TAB_RTERMINAL, null, true), controller, target, reset), "help.utility.r");
+        } else {
             this.registerView(new ViewPropertiesOutput(folder.createItem(TAB_PROPERTIES, null, true), controller), "help.utility.outputproperties"); //$NON-NLS-1$
-<<<<<<< HEAD
             this.registerView(new ViewStatisticsClassificationConfiguration(folder.createItem(TAB_CLASSIFICATION_ANALYSIS, null, false, new StackLayout()), controller), "help.utility.accuracy"); //$NON-NLS-1$
-			this.registerView(new ViewStatisticsROptions(folder.createItem(TAB_ROPTIONS, null, true), controller),
-					"help.utility.r");
-            this.registerView(new ViewLocalRecoding(folder.createItem(TAB_LOCAL_RECODING, null, false), controller), "help.utility.localrecoding"); //$NON-NLS-1$
-=======
-            this.registerView(new ViewStatisticsClassificationConfiguration(folder.createItem(TAB_CLASSIFICATION_ANALYSIS, null, false, new StackLayout()), controller), "help.utility.accuracy"); //$NON-NLS-1$
->>>>>>> 11b7811b
-        }
-        
-        // Init folder
-        this.folder.setSelection(0);
-        this.enable = folder.getButtonItem(label);
-        this.enable.setEnabled(false);
-        
-        // Set initial visibility
-        folder.setVisibleItems(Arrays.asList(new String[] { TAB_SUMMARY,
-                                                            TAB_DISTRIBUTION,
-                                                            TAB_CONTINGENCY,
-                                                            TAB_CLASSES_TABLE,
-                                                            TAB_PROPERTIES,
-                                                            TAB_RTERMINAL,
-				TAB_ROPTIONS }));
-    }
-
-    /**
-     * Adds a selection listener.
-     *
-     * @param listener
-     */
-    public void addSelectionListener(final SelectionListener listener) {
-        folder.addSelectionListener(listener);
-    }
-
-    @Override
-    public void dispose() {
-        // Empty by design
-    }
-
-    /**
-     * Returns the selection index.
-     *
-     * @return
-     */
-    public ViewUtilityType getSelectedView() {
-        return types.get(folder.getSelectedControl());
-    }
-    
-    /**
-     * Returns all visible items
-     * @return
-     */
-    public List<String> getVisibleItems() {
-        return this.folder.getVisibleItems();
-    }
-
-    @Override
-    public void reset() {
-        model = null;
-        enable.setSelection(true);
-        enable.setImage(enabled);
-        enable.setEnabled(false);
-    }
-    
-    /**
-     * Sets the according listener
-     * @param listener
-     */
-    public void setItemVisibilityListener(final SelectionListener listener) {
-        folder.setItemVisibilityListener(listener);
-    }
-
-    /**
-     * Sets the selected view type
-     * @param type
-     */
-    public void setSelectedView(ViewUtilityType type) {
-        for (Entry<Control, ViewUtilityType> entry : types.entrySet()) {
-            if (entry.getValue() == type) {
-                this.folder.setSelectedControl(entry.getKey());
-                return;
-            }
-        }
-    }
-    
-    /**
-     * Sets all visible items
-     * @param items
-     */
-    public void setVisibleItems(List<String> items) {
-        this.folder.setVisibleItems(items);
-    }
-    
-    @Override
-    public void update(ModelEvent event) {
-
-        if (event.part == ModelPart.MODEL) {
-            this.model = (Model)event.data;
-            this.enable.setEnabled(true);
-            this.enable.setSelection(model.isVisualizationEnabled());
-            this.toggleImage();
-        } else if (event.part == ModelPart.SELECTED_UTILITY_VISUALIZATION) {
-            this.enable.setSelection(model.isVisualizationEnabled());
-            this.toggleImage();
-        }
-    }
-
-    /**
-     * Registers a new view
-     * @param view
-     * @param helpid
-     */
-    private void registerView(ViewStatistics<?> view, String helpid) {
-        types.put(view.getParent(), view.getType());
-        helpids.put(view.getParent(), helpid);
-    }
-
-    /**
-     * Registers a new view
-     * @param view
-     * @param helpid
-     */
-    private void registerView(ViewStatisticsBasic view, String helpid) {
-        types.put(view.getParent(), view.getType());
-        helpids.put(view.getParent(), helpid);
-    }
-
-    /**
-     * Toggle visualization enabled.
-     */
-    private void toggleEnabled() {
-        this.model.setVisualizationEnabled(this.enable.getSelection());
-        this.controller.update(new ModelEvent(this, ModelPart.SELECTED_UTILITY_VISUALIZATION, enable.getSelection()));
-    }
-
-    /**
-     * Toggle image.
-     */
-    private void toggleImage(){
-        if (enable.getSelection()) {
-            enable.setImage(enabled);
-        } else {
-            enable.setImage(disabled);
-        }
-    }
-}
+			this.registerView(new ViewStatisticsROptions(folder.createItem(TAB_ROPTIONS, null, true), controller), "help.utility.r");
+        }
+        
+        // Init folder
+        this.folder.setSelection(0);
+        this.enable = folder.getButtonItem(label);
+        this.enable.setEnabled(false);
+        
+        // Set initial visibility
+        folder.setVisibleItems(Arrays.asList(new String[] { TAB_SUMMARY,
+                                                            TAB_DISTRIBUTION,
+                                                            TAB_CONTINGENCY,
+                                                            TAB_CLASSES_TABLE,
+                                                            TAB_PROPERTIES,
+                                                            TAB_RTERMINAL,
+				TAB_ROPTIONS }));
+    }
+
+    /**
+     * Adds a selection listener.
+     *
+     * @param listener
+     */
+    public void addSelectionListener(final SelectionListener listener) {
+        folder.addSelectionListener(listener);
+    }
+
+    @Override
+    public void dispose() {
+        // Empty by design
+    }
+
+    /**
+     * Returns the selection index.
+     *
+     * @return
+     */
+    public ViewUtilityType getSelectedView() {
+        return types.get(folder.getSelectedControl());
+    }
+    
+    /**
+     * Returns all visible items
+     * @return
+     */
+    public List<String> getVisibleItems() {
+        return this.folder.getVisibleItems();
+    }
+
+    @Override
+    public void reset() {
+        model = null;
+        enable.setSelection(true);
+        enable.setImage(enabled);
+        enable.setEnabled(false);
+    }
+    
+    /**
+     * Sets the according listener
+     * @param listener
+     */
+    public void setItemVisibilityListener(final SelectionListener listener) {
+        folder.setItemVisibilityListener(listener);
+    }
+
+    /**
+     * Sets the selected view type
+     * @param type
+     */
+    public void setSelectedView(ViewUtilityType type) {
+        for (Entry<Control, ViewUtilityType> entry : types.entrySet()) {
+            if (entry.getValue() == type) {
+                this.folder.setSelectedControl(entry.getKey());
+                return;
+            }
+        }
+    }
+    
+    /**
+     * Sets all visible items
+     * @param items
+     */
+    public void setVisibleItems(List<String> items) {
+        this.folder.setVisibleItems(items);
+    }
+    
+    @Override
+    public void update(ModelEvent event) {
+
+        if (event.part == ModelPart.MODEL) {
+            this.model = (Model)event.data;
+            this.enable.setEnabled(true);
+            this.enable.setSelection(model.isVisualizationEnabled());
+            this.toggleImage();
+        } else if (event.part == ModelPart.SELECTED_UTILITY_VISUALIZATION) {
+            this.enable.setSelection(model.isVisualizationEnabled());
+            this.toggleImage();
+        }
+    }
+
+    /**
+     * Registers a new view
+     * @param view
+     * @param helpid
+     */
+    private void registerView(ViewStatistics<?> view, String helpid) {
+        types.put(view.getParent(), view.getType());
+        helpids.put(view.getParent(), helpid);
+    }
+
+    /**
+     * Registers a new view
+     * @param view
+     * @param helpid
+     */
+    private void registerView(ViewStatisticsBasic view, String helpid) {
+        types.put(view.getParent(), view.getType());
+        helpids.put(view.getParent(), helpid);
+    }
+
+    /**
+     * Toggle visualization enabled.
+     */
+    private void toggleEnabled() {
+        this.model.setVisualizationEnabled(this.enable.getSelection());
+        this.controller.update(new ModelEvent(this, ModelPart.SELECTED_UTILITY_VISUALIZATION, enable.getSelection()));
+    }
+
+    /**
+     * Toggle image.
+     */
+    private void toggleImage(){
+        if (enable.getSelection()) {
+            enable.setImage(enabled);
+        } else {
+            enable.setImage(disabled);
+        }
+    }
+}