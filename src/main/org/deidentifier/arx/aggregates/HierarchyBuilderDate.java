/*
 * ARX: Powerful Data Anonymization
 * Copyright 2012 - 2021 Fabian Prasser and contributors
 * 
 * Licensed under the Apache License, Version 2.0 (the "License");
 * you may not use this file except in compliance with the License.
 * You may obtain a copy of the License at
 * 
 * http://www.apache.org/licenses/LICENSE-2.0
 * 
 * Unless required by applicable law or agreed to in writing, software
 * distributed under the License is distributed on an "AS IS" BASIS,
 * WITHOUT WARRANTIES OR CONDITIONS OF ANY KIND, either express or implied.
 * See the License for the specific language governing permissions and
 * limitations under the License.
 */
package org.deidentifier.arx.aggregates;

import java.io.File;
import java.io.FileInputStream;
import java.io.IOException;
import java.io.ObjectInputStream;
import java.io.Serializable;
import java.text.SimpleDateFormat;
import java.util.ArrayList;
import java.util.Arrays;
import java.util.Collections;
import java.util.Date;
import java.util.HashMap;
import java.util.HashSet;
import java.util.List;
import java.util.Map;
import java.util.Set;
import java.util.TimeZone;

import org.deidentifier.arx.AttributeType.Hierarchy;
import org.deidentifier.arx.DataType;
import org.deidentifier.arx.DataType.ARXDate;

/**
 * This class enables building hierarchies for dates.
 *
 * @author Fabian Prasser
 */
public class HierarchyBuilderDate extends HierarchyBuilder<Date> implements Serializable { // NO_UCD

    /**
     * A format-class for localization
     * 
     * @author Fabian Prasser
     */
    public static class Format implements Serializable {

        /** SVUID */
        private static final long        serialVersionUID = -4412882420968107563L;

        /** Map */
        private Map<Granularity, String> map              = new HashMap<Granularity, String>();
        
        /**
         * Default format
         */
        public Format() {
            map.put(Granularity.SECOND_MINUTE_HOUR_DAY_MONTH_YEAR, "dd.MM.yyyy-HH:mm:ss");
            map.put(Granularity.MINUTE_HOUR_DAY_MONTH_YEAR, "dd.MM.yyyy-HH:mm");
            map.put(Granularity.HOUR_DAY_MONTH_YEAR, "dd.MM.yyyy-HH:00");
            map.put(Granularity.DAY_MONTH_YEAR, "dd.MM.yyyy");
            map.put(Granularity.WEEK_MONTH_YEAR, "W/MM.yyyy");
            map.put(Granularity.WEEK_YEAR, "ww/yyyy");
            map.put(Granularity.MONTH_YEAR, "MM/yyyy");
        }

        /**
         * Returns whether a format for the given granularity is set
         * @param granularity
         * @return
         */
        public boolean contains(Granularity granularity) {
            return map.containsKey(granularity);
        }

        /**
         * Returns the format for the given granularity
         * @param granularity
         * @return
         */
        public String get(Granularity granularity) {
            return map.get(granularity);
        }

        /**
         * Checks whether the input string adheres to the pattern
         * @param input
         * @param pattern
         */
        public boolean isValid(String input, String pattern) {
            
            // Check for null
            if (input == null) {
                return false;
            }
            
            // Lists
            List<Character> listInput = patternAsList(input);
            List<Character> listPattern = patternAsList(pattern);
            
            
            // Compare
            if (!listInput.equals(listPattern)) {
                return false;
            }
            
            // Check if valid
            try {
                new SimpleDateFormat(input);
            } catch (Exception e) {
                return false;
            }
            
            // Return
            return true;
        }

        /**
         * Sets a form
         * @param granularity
         * @param format
         */
        public void set(Granularity granularity, String format) {
            if (granularity == null || format == null) {
                throw new IllegalArgumentException("Argument must not be null");
            }
            if (!granularity.isFormatSupported()) {
                throw new IllegalArgumentException("Format not supported for this granularity");
            }
            if (!isValid(format, granularity.format)) {
                throw new IllegalArgumentException("Illegal format string: '" + format + "'");
            }
            map.put(granularity, format);
        }

        /**
         * Helper function
         * @param input
         * @return
         */
        private List<Character> patternAsList(String input) {
            // Init
            List<Character> list = new ArrayList<>(); 
            
            // Input and pattern
            boolean ignore = false;
            for (char c : input.toCharArray()) {
                if (c == '\'') {
                    ignore = !ignore;
                } else if (!ignore && Character.isLetter(c)) {
                    list.add(Character.valueOf(c));
                }
            }
            
            // Sort and return
            Collections.sort(list);
            return list;
        }
    }
    
    /**
     * Granularity
     */
    public static enum Granularity {
        
        /**  Granularity */
        SECOND_MINUTE_HOUR_DAY_MONTH_YEAR("dd.MM.yyyy-HH:mm:ss"),
        /**  Granularity */
        MINUTE_HOUR_DAY_MONTH_YEAR("dd.MM.yyyy-HH:mm"),
        /**  Granularity */
        HOUR_DAY_MONTH_YEAR("dd.MM.yyyy-HH:00"),
        /**  Granularity */
        DAY_MONTH_YEAR("dd.MM.yyyy"),
        /**  Granularity */
        WEEK_MONTH_YEAR("W/MM.yyyy"),
        /**  Granularity */
        WEEK_YEAR("ww/yyyy"),
        /**  Granularity */
        MONTH_YEAR("MM/yyyy"),        
        /**  Granularity */
        QUARTER_YEAR("MM",3),
        /**  Granularity */
        WEEKDAY("u"),
        /**  Granularity */
        WEEK("W"),
        /**  Granularity */
        QUARTER("MM", 3),
        /**  Granularity */
        YEAR("yyyy"),
        /**  Granularity */
        DECADE("yyyy", 10),
        /**  Granularity */
        CENTURY("yyyy", 100),
        /**  Granularity */
        MILLENIUM("yyyy", 1000);

        /** Format string */
        private String  format;
        /** Range */
        private Integer range;

        /**
         * Creates a new instance
         * @param format
         */
        private Granularity(String format) {
            this(format, null);
        }
        
        /**
         * Creates a new instance
         * @param format
         * @param range
         */
        private Granularity(String format, Integer range) {
            this.format = format;
            this.range = range;
        }
        
        /**
         * Returns the default format
         * @return
         */
        public String getDefaultFormat() {
            return this.format;
        }
        
        /**
         * Returns whether a format-string is supported by this granularity
         * @return
         */
        public boolean isFormatSupported() {
            return range == null;
        }
    }

    /** SVUID */
    private static final long    serialVersionUID = 6294885577802586286L;

    /**
     * Creates an hierarchy reflecting the given granularities
     *
     * @param type
     * @param granularities
     * @return
     */
    public static HierarchyBuilder<Date> create(DataType<Date> type, Granularity... granularities){
        return create(type, null, new Format(), granularities);
    }
    
    /**
     * Creates an hierarchy reflecting the given granularities
     *
     * @param type
     * @param timeZone
     * @param granularities
     * @return
     */
    public static HierarchyBuilder<Date> create(DataType<Date> type,
                                                TimeZone timeZone,
                                                Format format,
                                                Granularity... granularities){
        return new HierarchyBuilderDate(type, timeZone, format, null, null, granularities);
    }

    /**
     * Creates an hierarchy reflecting the given granularities
     *
     * @param type
     * @param timeZone
     * @param bottomCoding
     * @param topCoding
     * @param granularities
     * @return
     */
    public static HierarchyBuilder<Date> create(DataType<Date> type,
                                                TimeZone timeZone,
                                                Format format,
                                                Date bottomCoding,
                                                Date topCoding,
                                                Granularity... granularities){
        return new HierarchyBuilderDate(type, timeZone, format, bottomCoding, topCoding, granularities);
    }

    /**
     * Loads a builder specification from the given file.
     *
     * @param <T>
     * @param file
     * @return
     * @throws IOException
     */
    @SuppressWarnings("unchecked")
    public static HierarchyBuilder<Date> create(File file) throws IOException{
        ObjectInputStream ois = null;
        try {
            ois = new ObjectInputStream(new FileInputStream(file));
            HierarchyBuilderDate result = (HierarchyBuilderDate)ois.readObject();
            return result;
        } catch (Exception e) {
            throw new IOException(e);
        } finally {
            if (ois != null) ois.close();
        }
    }

    /** Result */
    private transient String[][] result;
    /** Granularities */
    private Granularity[]        granularities;
    /** Timezones */
    private TimeZone             timeZone     = TimeZone.getDefault();
    /** Format */
    private Format               format       = new Format();
    /** Type */
    private final ARXDate        datatype;
    /** Top coding */
    private Date                 topCoding    = null;
    /** Bottom coding */
    private Date                 bottomCoding = null;

    /**
     * Creates an hierarchy reflecting the given granularities
     * 
     * @param type
     * @param timeZone
     * @param format
     * @param bottomCoding
     * @param topCoding
     * @param granularities
     */
    private HierarchyBuilderDate(DataType<Date> type,
                                 TimeZone timeZone,
                                 Format format,
                                 Date bottomCoding,
                                 Date topCoding,
                                 Granularity... granularities){
        super(Type.DATE_BASED);
        this.datatype = (ARXDate)type;
        this.granularities = granularities;
        this.timeZone = timeZone;
        this.format = format;
        this.bottomCoding = bottomCoding;
        this.topCoding = topCoding;
        Arrays.sort(this.granularities);
    }
    
    /**
     * Creates a new hierarchy, based on the predefined specification.
     *
     * @return
     */
    public Hierarchy build(){
        
        // Check
        if (result == null) {
            throw new IllegalArgumentException("Please call prepare() first");
        }
        
        // Return
        Hierarchy h = Hierarchy.create(result);
        this.result = null;
        return h;
    }

    /**
     * Creates a new hierarchy, based on the predefined specification.
     *
     * @param data
     * @return
     */
    public Hierarchy build(String[] data){
        prepare(data);
        return build();
    }

    /**
     * @return the bottomCoding
     */
    public Date getBottomCodingBound() {
        return bottomCoding;
    }

    /**
     * @return the format
     */
    public Format getFormat() {
        return format;
    }

    /**
     * Returns the granularities
     * @return the granularities
     */
    public Granularity[] getGranularities() {
        return granularities;
    }

    /**
     * @return the outputTimeZone
     */
    public TimeZone getTimeZone() {
        return timeZone;
    }

    /**
     * @return the topCoding
     */
    public Date getTopCodingBound() {
        return topCoding;
    }

    /**
     * Prepares the builder. Returns a list of the number of equivalence classes per level
     *
     * @param data
     * @return
     */
    public int[] prepare(String[] data){
        
        // Check
        if (this.bottomCoding != null && this.topCoding != null) {
            if (!this.bottomCoding.before(this.topCoding)) {
                throw new IllegalArgumentException("Bottom coding bound must be lower than top coding bound");
            }
        }
        
        // Build result
        this.result = new String[data.length][granularities.length + 1];
        for (int i = 0; i < data.length; i++) {
            result[i] = new String[granularities.length + 1];
            result[i][0] = data[i];
            for (int j = 0; j < granularities.length; j++) {
                String output = generalize(data[i], granularities[j]);
                result[i][j + 1] = output;
            }
        }

        // Compute
        int[] sizes = new int[this.result[0].length];
        for (int i=0; i < sizes.length; i++){
            Set<String> set = new HashSet<String>();
            for (int j=0; j<this.result.length; j++) {
                set.add(result[j][i]);
            }
            sizes[i] = set.size();
        }
        
        // Return
        return sizes;
    }

    /**
     * @param bottomCoding the bottomCoding to set
     */
    public void setBottomCodingBound(Date bottomCoding) {
        this.bottomCoding = bottomCoding;
    }

    /**
     * @param format the format to set
     */
    public void setFormat(Format format) {
        this.format = format;
    }

    /**
     * Sets the granularities
     * @param granularities
     */
    public void setGranularities(Granularity[] granularities) {
        this.granularities = granularities;
        Arrays.sort(this.granularities);
    }

    /**
     * @param timeZone the time zone to set
     */
    public void setTimeZone(TimeZone timeZone) {
        this.timeZone = timeZone;
    }
    
    /**
     * @param topCoding the topCoding to set
     */
    public void setTopCodingBound(Date topCoding) {
        this.topCoding = topCoding;
    }

    /**
     * Applies a generalization function
     * @param input
     * @param granularity
     * @return
     */
    private String generalize(String input, Granularity granularity) {
        
        // Null to null
        if (ARXDate.isNull(input)) {
            return ARXDate.NULL_VALUE;
        }
        
        // Format
        String _format = (format != null && format.contains(granularity)) ? format.get(granularity) : granularity.format;
        Integer _range = granularity.range;
        
        // Init
        SimpleDateFormat sdf = new SimpleDateFormat(_format);
        if (this.timeZone != null) {
            sdf.setTimeZone(this.timeZone);
        }
        
        Date date = datatype.parse(input);

        // Bottom coding
        if (bottomCoding != null) {
            if (date.before(bottomCoding)) {
                return "<" + datatype.format(bottomCoding, this.timeZone);
            }
        }

        // Top coding
        if (topCoding != null) {
            if (date.after(topCoding) || date.equals(topCoding)) {
                return ">=" + datatype.format(topCoding, this.timeZone);
            }
        }
        
        // Range mapping
        if (_range == null) {
            return sdf.format(date);
        } else {
            int dateUnit = Integer.valueOf(sdf.format(date));
<<<<<<< HEAD
            int lower    = Integer.valueOf((dateUnit - 1) / (_range))  * (_range) + 1 ;
            int upper    = lower + _range;
            String outputDate = "[" + lower + ", " + upper + "[";           
            // handle QUARTER_YEAR option
            if (granularity.toString() == "QUARTER_YEAR"){
                outputDate = input.substring(0,4) + " [" + lower + ", " + upper + "[";
            }
=======
            int lower    = Integer.valueOf((dateUnit - 1) / (_range))  * (_range) + 1;
            int upper    = lower + _range;
            String outputDate = "[" + lower + ", " + upper + "[";
>>>>>>> cbe78793
            return outputDate;
        }
    }
}
<|MERGE_RESOLUTION|>--- conflicted
+++ resolved
@@ -1,556 +1,551 @@
-/*
- * ARX: Powerful Data Anonymization
- * Copyright 2012 - 2021 Fabian Prasser and contributors
- * 
- * Licensed under the Apache License, Version 2.0 (the "License");
- * you may not use this file except in compliance with the License.
- * You may obtain a copy of the License at
- * 
- * http://www.apache.org/licenses/LICENSE-2.0
- * 
- * Unless required by applicable law or agreed to in writing, software
- * distributed under the License is distributed on an "AS IS" BASIS,
- * WITHOUT WARRANTIES OR CONDITIONS OF ANY KIND, either express or implied.
- * See the License for the specific language governing permissions and
- * limitations under the License.
- */
-package org.deidentifier.arx.aggregates;
-
-import java.io.File;
-import java.io.FileInputStream;
-import java.io.IOException;
-import java.io.ObjectInputStream;
-import java.io.Serializable;
-import java.text.SimpleDateFormat;
-import java.util.ArrayList;
-import java.util.Arrays;
-import java.util.Collections;
-import java.util.Date;
-import java.util.HashMap;
-import java.util.HashSet;
-import java.util.List;
-import java.util.Map;
-import java.util.Set;
-import java.util.TimeZone;
-
-import org.deidentifier.arx.AttributeType.Hierarchy;
-import org.deidentifier.arx.DataType;
-import org.deidentifier.arx.DataType.ARXDate;
-
-/**
- * This class enables building hierarchies for dates.
- *
- * @author Fabian Prasser
- */
-public class HierarchyBuilderDate extends HierarchyBuilder<Date> implements Serializable { // NO_UCD
-
-    /**
-     * A format-class for localization
-     * 
-     * @author Fabian Prasser
-     */
-    public static class Format implements Serializable {
-
-        /** SVUID */
-        private static final long        serialVersionUID = -4412882420968107563L;
-
-        /** Map */
-        private Map<Granularity, String> map              = new HashMap<Granularity, String>();
-        
-        /**
-         * Default format
-         */
-        public Format() {
-            map.put(Granularity.SECOND_MINUTE_HOUR_DAY_MONTH_YEAR, "dd.MM.yyyy-HH:mm:ss");
-            map.put(Granularity.MINUTE_HOUR_DAY_MONTH_YEAR, "dd.MM.yyyy-HH:mm");
-            map.put(Granularity.HOUR_DAY_MONTH_YEAR, "dd.MM.yyyy-HH:00");
-            map.put(Granularity.DAY_MONTH_YEAR, "dd.MM.yyyy");
-            map.put(Granularity.WEEK_MONTH_YEAR, "W/MM.yyyy");
-            map.put(Granularity.WEEK_YEAR, "ww/yyyy");
-            map.put(Granularity.MONTH_YEAR, "MM/yyyy");
-        }
-
-        /**
-         * Returns whether a format for the given granularity is set
-         * @param granularity
-         * @return
-         */
-        public boolean contains(Granularity granularity) {
-            return map.containsKey(granularity);
-        }
-
-        /**
-         * Returns the format for the given granularity
-         * @param granularity
-         * @return
-         */
-        public String get(Granularity granularity) {
-            return map.get(granularity);
-        }
-
-        /**
-         * Checks whether the input string adheres to the pattern
-         * @param input
-         * @param pattern
-         */
-        public boolean isValid(String input, String pattern) {
-            
-            // Check for null
-            if (input == null) {
-                return false;
-            }
-            
-            // Lists
-            List<Character> listInput = patternAsList(input);
-            List<Character> listPattern = patternAsList(pattern);
-            
-            
-            // Compare
-            if (!listInput.equals(listPattern)) {
-                return false;
-            }
-            
-            // Check if valid
-            try {
-                new SimpleDateFormat(input);
-            } catch (Exception e) {
-                return false;
-            }
-            
-            // Return
-            return true;
-        }
-
-        /**
-         * Sets a form
-         * @param granularity
-         * @param format
-         */
-        public void set(Granularity granularity, String format) {
-            if (granularity == null || format == null) {
-                throw new IllegalArgumentException("Argument must not be null");
-            }
-            if (!granularity.isFormatSupported()) {
-                throw new IllegalArgumentException("Format not supported for this granularity");
-            }
-            if (!isValid(format, granularity.format)) {
-                throw new IllegalArgumentException("Illegal format string: '" + format + "'");
-            }
-            map.put(granularity, format);
-        }
-
-        /**
-         * Helper function
-         * @param input
-         * @return
-         */
-        private List<Character> patternAsList(String input) {
-            // Init
-            List<Character> list = new ArrayList<>(); 
-            
-            // Input and pattern
-            boolean ignore = false;
-            for (char c : input.toCharArray()) {
-                if (c == '\'') {
-                    ignore = !ignore;
-                } else if (!ignore && Character.isLetter(c)) {
-                    list.add(Character.valueOf(c));
-                }
-            }
-            
-            // Sort and return
-            Collections.sort(list);
-            return list;
-        }
-    }
-    
-    /**
-     * Granularity
-     */
-    public static enum Granularity {
-        
-        /**  Granularity */
-        SECOND_MINUTE_HOUR_DAY_MONTH_YEAR("dd.MM.yyyy-HH:mm:ss"),
-        /**  Granularity */
-        MINUTE_HOUR_DAY_MONTH_YEAR("dd.MM.yyyy-HH:mm"),
-        /**  Granularity */
-        HOUR_DAY_MONTH_YEAR("dd.MM.yyyy-HH:00"),
-        /**  Granularity */
-        DAY_MONTH_YEAR("dd.MM.yyyy"),
-        /**  Granularity */
-        WEEK_MONTH_YEAR("W/MM.yyyy"),
-        /**  Granularity */
-        WEEK_YEAR("ww/yyyy"),
-        /**  Granularity */
-        MONTH_YEAR("MM/yyyy"),        
-        /**  Granularity */
-        QUARTER_YEAR("MM",3),
-        /**  Granularity */
-        WEEKDAY("u"),
-        /**  Granularity */
-        WEEK("W"),
-        /**  Granularity */
-        QUARTER("MM", 3),
-        /**  Granularity */
-        YEAR("yyyy"),
-        /**  Granularity */
-        DECADE("yyyy", 10),
-        /**  Granularity */
-        CENTURY("yyyy", 100),
-        /**  Granularity */
-        MILLENIUM("yyyy", 1000);
-
-        /** Format string */
-        private String  format;
-        /** Range */
-        private Integer range;
-
-        /**
-         * Creates a new instance
-         * @param format
-         */
-        private Granularity(String format) {
-            this(format, null);
-        }
-        
-        /**
-         * Creates a new instance
-         * @param format
-         * @param range
-         */
-        private Granularity(String format, Integer range) {
-            this.format = format;
-            this.range = range;
-        }
-        
-        /**
-         * Returns the default format
-         * @return
-         */
-        public String getDefaultFormat() {
-            return this.format;
-        }
-        
-        /**
-         * Returns whether a format-string is supported by this granularity
-         * @return
-         */
-        public boolean isFormatSupported() {
-            return range == null;
-        }
-    }
-
-    /** SVUID */
-    private static final long    serialVersionUID = 6294885577802586286L;
-
-    /**
-     * Creates an hierarchy reflecting the given granularities
-     *
-     * @param type
-     * @param granularities
-     * @return
-     */
-    public static HierarchyBuilder<Date> create(DataType<Date> type, Granularity... granularities){
-        return create(type, null, new Format(), granularities);
-    }
-    
-    /**
-     * Creates an hierarchy reflecting the given granularities
-     *
-     * @param type
-     * @param timeZone
-     * @param granularities
-     * @return
-     */
-    public static HierarchyBuilder<Date> create(DataType<Date> type,
-                                                TimeZone timeZone,
-                                                Format format,
-                                                Granularity... granularities){
-        return new HierarchyBuilderDate(type, timeZone, format, null, null, granularities);
-    }
-
-    /**
-     * Creates an hierarchy reflecting the given granularities
-     *
-     * @param type
-     * @param timeZone
-     * @param bottomCoding
-     * @param topCoding
-     * @param granularities
-     * @return
-     */
-    public static HierarchyBuilder<Date> create(DataType<Date> type,
-                                                TimeZone timeZone,
-                                                Format format,
-                                                Date bottomCoding,
-                                                Date topCoding,
-                                                Granularity... granularities){
-        return new HierarchyBuilderDate(type, timeZone, format, bottomCoding, topCoding, granularities);
-    }
-
-    /**
-     * Loads a builder specification from the given file.
-     *
-     * @param <T>
-     * @param file
-     * @return
-     * @throws IOException
-     */
-    @SuppressWarnings("unchecked")
-    public static HierarchyBuilder<Date> create(File file) throws IOException{
-        ObjectInputStream ois = null;
-        try {
-            ois = new ObjectInputStream(new FileInputStream(file));
-            HierarchyBuilderDate result = (HierarchyBuilderDate)ois.readObject();
-            return result;
-        } catch (Exception e) {
-            throw new IOException(e);
-        } finally {
-            if (ois != null) ois.close();
-        }
-    }
-
-    /** Result */
-    private transient String[][] result;
-    /** Granularities */
-    private Granularity[]        granularities;
-    /** Timezones */
-    private TimeZone             timeZone     = TimeZone.getDefault();
-    /** Format */
-    private Format               format       = new Format();
-    /** Type */
-    private final ARXDate        datatype;
-    /** Top coding */
-    private Date                 topCoding    = null;
-    /** Bottom coding */
-    private Date                 bottomCoding = null;
-
-    /**
-     * Creates an hierarchy reflecting the given granularities
-     * 
-     * @param type
-     * @param timeZone
-     * @param format
-     * @param bottomCoding
-     * @param topCoding
-     * @param granularities
-     */
-    private HierarchyBuilderDate(DataType<Date> type,
-                                 TimeZone timeZone,
-                                 Format format,
-                                 Date bottomCoding,
-                                 Date topCoding,
-                                 Granularity... granularities){
-        super(Type.DATE_BASED);
-        this.datatype = (ARXDate)type;
-        this.granularities = granularities;
-        this.timeZone = timeZone;
-        this.format = format;
-        this.bottomCoding = bottomCoding;
-        this.topCoding = topCoding;
-        Arrays.sort(this.granularities);
-    }
-    
-    /**
-     * Creates a new hierarchy, based on the predefined specification.
-     *
-     * @return
-     */
-    public Hierarchy build(){
-        
-        // Check
-        if (result == null) {
-            throw new IllegalArgumentException("Please call prepare() first");
-        }
-        
-        // Return
-        Hierarchy h = Hierarchy.create(result);
-        this.result = null;
-        return h;
-    }
-
-    /**
-     * Creates a new hierarchy, based on the predefined specification.
-     *
-     * @param data
-     * @return
-     */
-    public Hierarchy build(String[] data){
-        prepare(data);
-        return build();
-    }
-
-    /**
-     * @return the bottomCoding
-     */
-    public Date getBottomCodingBound() {
-        return bottomCoding;
-    }
-
-    /**
-     * @return the format
-     */
-    public Format getFormat() {
-        return format;
-    }
-
-    /**
-     * Returns the granularities
-     * @return the granularities
-     */
-    public Granularity[] getGranularities() {
-        return granularities;
-    }
-
-    /**
-     * @return the outputTimeZone
-     */
-    public TimeZone getTimeZone() {
-        return timeZone;
-    }
-
-    /**
-     * @return the topCoding
-     */
-    public Date getTopCodingBound() {
-        return topCoding;
-    }
-
-    /**
-     * Prepares the builder. Returns a list of the number of equivalence classes per level
-     *
-     * @param data
-     * @return
-     */
-    public int[] prepare(String[] data){
-        
-        // Check
-        if (this.bottomCoding != null && this.topCoding != null) {
-            if (!this.bottomCoding.before(this.topCoding)) {
-                throw new IllegalArgumentException("Bottom coding bound must be lower than top coding bound");
-            }
-        }
-        
-        // Build result
-        this.result = new String[data.length][granularities.length + 1];
-        for (int i = 0; i < data.length; i++) {
-            result[i] = new String[granularities.length + 1];
-            result[i][0] = data[i];
-            for (int j = 0; j < granularities.length; j++) {
-                String output = generalize(data[i], granularities[j]);
-                result[i][j + 1] = output;
-            }
-        }
-
-        // Compute
-        int[] sizes = new int[this.result[0].length];
-        for (int i=0; i < sizes.length; i++){
-            Set<String> set = new HashSet<String>();
-            for (int j=0; j<this.result.length; j++) {
-                set.add(result[j][i]);
-            }
-            sizes[i] = set.size();
-        }
-        
-        // Return
-        return sizes;
-    }
-
-    /**
-     * @param bottomCoding the bottomCoding to set
-     */
-    public void setBottomCodingBound(Date bottomCoding) {
-        this.bottomCoding = bottomCoding;
-    }
-
-    /**
-     * @param format the format to set
-     */
-    public void setFormat(Format format) {
-        this.format = format;
-    }
-
-    /**
-     * Sets the granularities
-     * @param granularities
-     */
-    public void setGranularities(Granularity[] granularities) {
-        this.granularities = granularities;
-        Arrays.sort(this.granularities);
-    }
-
-    /**
-     * @param timeZone the time zone to set
-     */
-    public void setTimeZone(TimeZone timeZone) {
-        this.timeZone = timeZone;
-    }
-    
-    /**
-     * @param topCoding the topCoding to set
-     */
-    public void setTopCodingBound(Date topCoding) {
-        this.topCoding = topCoding;
-    }
-
-    /**
-     * Applies a generalization function
-     * @param input
-     * @param granularity
-     * @return
-     */
-    private String generalize(String input, Granularity granularity) {
-        
-        // Null to null
-        if (ARXDate.isNull(input)) {
-            return ARXDate.NULL_VALUE;
-        }
-        
-        // Format
-        String _format = (format != null && format.contains(granularity)) ? format.get(granularity) : granularity.format;
-        Integer _range = granularity.range;
-        
-        // Init
-        SimpleDateFormat sdf = new SimpleDateFormat(_format);
-        if (this.timeZone != null) {
-            sdf.setTimeZone(this.timeZone);
-        }
-        
-        Date date = datatype.parse(input);
-
-        // Bottom coding
-        if (bottomCoding != null) {
-            if (date.before(bottomCoding)) {
-                return "<" + datatype.format(bottomCoding, this.timeZone);
-            }
-        }
-
-        // Top coding
-        if (topCoding != null) {
-            if (date.after(topCoding) || date.equals(topCoding)) {
-                return ">=" + datatype.format(topCoding, this.timeZone);
-            }
-        }
-        
-        // Range mapping
-        if (_range == null) {
-            return sdf.format(date);
-        } else {
-            int dateUnit = Integer.valueOf(sdf.format(date));
-<<<<<<< HEAD
-            int lower    = Integer.valueOf((dateUnit - 1) / (_range))  * (_range) + 1 ;
-            int upper    = lower + _range;
-            String outputDate = "[" + lower + ", " + upper + "[";           
-            // handle QUARTER_YEAR option
-            if (granularity.toString() == "QUARTER_YEAR"){
-                outputDate = input.substring(0,4) + " [" + lower + ", " + upper + "[";
-            }
-=======
-            int lower    = Integer.valueOf((dateUnit - 1) / (_range))  * (_range) + 1;
-            int upper    = lower + _range;
-            String outputDate = "[" + lower + ", " + upper + "[";
->>>>>>> cbe78793
-            return outputDate;
-        }
-    }
-}
+/*
+ * ARX: Powerful Data Anonymization
+ * Copyright 2012 - 2021 Fabian Prasser and contributors
+ * 
+ * Licensed under the Apache License, Version 2.0 (the "License");
+ * you may not use this file except in compliance with the License.
+ * You may obtain a copy of the License at
+ * 
+ * http://www.apache.org/licenses/LICENSE-2.0
+ * 
+ * Unless required by applicable law or agreed to in writing, software
+ * distributed under the License is distributed on an "AS IS" BASIS,
+ * WITHOUT WARRANTIES OR CONDITIONS OF ANY KIND, either express or implied.
+ * See the License for the specific language governing permissions and
+ * limitations under the License.
+ */
+package org.deidentifier.arx.aggregates;
+
+import java.io.File;
+import java.io.FileInputStream;
+import java.io.IOException;
+import java.io.ObjectInputStream;
+import java.io.Serializable;
+import java.text.SimpleDateFormat;
+import java.util.ArrayList;
+import java.util.Arrays;
+import java.util.Collections;
+import java.util.Date;
+import java.util.HashMap;
+import java.util.HashSet;
+import java.util.List;
+import java.util.Map;
+import java.util.Set;
+import java.util.TimeZone;
+
+import org.deidentifier.arx.AttributeType.Hierarchy;
+import org.deidentifier.arx.DataType;
+import org.deidentifier.arx.DataType.ARXDate;
+
+/**
+ * This class enables building hierarchies for dates.
+ *
+ * @author Fabian Prasser
+ */
+public class HierarchyBuilderDate extends HierarchyBuilder<Date> implements Serializable { // NO_UCD
+
+    /**
+     * A format-class for localization
+     * 
+     * @author Fabian Prasser
+     */
+    public static class Format implements Serializable {
+
+        /** SVUID */
+        private static final long        serialVersionUID = -4412882420968107563L;
+
+        /** Map */
+        private Map<Granularity, String> map              = new HashMap<Granularity, String>();
+        
+        /**
+         * Default format
+         */
+        public Format() {
+            map.put(Granularity.SECOND_MINUTE_HOUR_DAY_MONTH_YEAR, "dd.MM.yyyy-HH:mm:ss");
+            map.put(Granularity.MINUTE_HOUR_DAY_MONTH_YEAR, "dd.MM.yyyy-HH:mm");
+            map.put(Granularity.HOUR_DAY_MONTH_YEAR, "dd.MM.yyyy-HH:00");
+            map.put(Granularity.DAY_MONTH_YEAR, "dd.MM.yyyy");
+            map.put(Granularity.WEEK_MONTH_YEAR, "W/MM.yyyy");
+            map.put(Granularity.WEEK_YEAR, "ww/yyyy");
+            map.put(Granularity.MONTH_YEAR, "MM/yyyy");
+        }
+
+        /**
+         * Returns whether a format for the given granularity is set
+         * @param granularity
+         * @return
+         */
+        public boolean contains(Granularity granularity) {
+            return map.containsKey(granularity);
+        }
+
+        /**
+         * Returns the format for the given granularity
+         * @param granularity
+         * @return
+         */
+        public String get(Granularity granularity) {
+            return map.get(granularity);
+        }
+
+        /**
+         * Checks whether the input string adheres to the pattern
+         * @param input
+         * @param pattern
+         */
+        public boolean isValid(String input, String pattern) {
+            
+            // Check for null
+            if (input == null) {
+                return false;
+            }
+            
+            // Lists
+            List<Character> listInput = patternAsList(input);
+            List<Character> listPattern = patternAsList(pattern);
+            
+            
+            // Compare
+            if (!listInput.equals(listPattern)) {
+                return false;
+            }
+            
+            // Check if valid
+            try {
+                new SimpleDateFormat(input);
+            } catch (Exception e) {
+                return false;
+            }
+            
+            // Return
+            return true;
+        }
+
+        /**
+         * Sets a form
+         * @param granularity
+         * @param format
+         */
+        public void set(Granularity granularity, String format) {
+            if (granularity == null || format == null) {
+                throw new IllegalArgumentException("Argument must not be null");
+            }
+            if (!granularity.isFormatSupported()) {
+                throw new IllegalArgumentException("Format not supported for this granularity");
+            }
+            if (!isValid(format, granularity.format)) {
+                throw new IllegalArgumentException("Illegal format string: '" + format + "'");
+            }
+            map.put(granularity, format);
+        }
+
+        /**
+         * Helper function
+         * @param input
+         * @return
+         */
+        private List<Character> patternAsList(String input) {
+            // Init
+            List<Character> list = new ArrayList<>(); 
+            
+            // Input and pattern
+            boolean ignore = false;
+            for (char c : input.toCharArray()) {
+                if (c == '\'') {
+                    ignore = !ignore;
+                } else if (!ignore && Character.isLetter(c)) {
+                    list.add(Character.valueOf(c));
+                }
+            }
+            
+            // Sort and return
+            Collections.sort(list);
+            return list;
+        }
+    }
+    
+    /**
+     * Granularity
+     */
+    public static enum Granularity {
+        
+        /**  Granularity */
+        SECOND_MINUTE_HOUR_DAY_MONTH_YEAR("dd.MM.yyyy-HH:mm:ss"),
+        /**  Granularity */
+        MINUTE_HOUR_DAY_MONTH_YEAR("dd.MM.yyyy-HH:mm"),
+        /**  Granularity */
+        HOUR_DAY_MONTH_YEAR("dd.MM.yyyy-HH:00"),
+        /**  Granularity */
+        DAY_MONTH_YEAR("dd.MM.yyyy"),
+        /**  Granularity */
+        WEEK_MONTH_YEAR("W/MM.yyyy"),
+        /**  Granularity */
+        WEEK_YEAR("ww/yyyy"),
+        /**  Granularity */
+        MONTH_YEAR("MM/yyyy"),        
+        /**  Granularity */
+        QUARTER_YEAR("MM",3),
+        /**  Granularity */
+        WEEKDAY("u"),
+        /**  Granularity */
+        WEEK("W"),
+        /**  Granularity */
+        QUARTER("MM", 3),
+        /**  Granularity */
+        YEAR("yyyy"),
+        /**  Granularity */
+        DECADE("yyyy", 10),
+        /**  Granularity */
+        CENTURY("yyyy", 100),
+        /**  Granularity */
+        MILLENIUM("yyyy", 1000);
+
+        /** Format string */
+        private String  format;
+        /** Range */
+        private Integer range;
+
+        /**
+         * Creates a new instance
+         * @param format
+         */
+        private Granularity(String format) {
+            this(format, null);
+        }
+        
+        /**
+         * Creates a new instance
+         * @param format
+         * @param range
+         */
+        private Granularity(String format, Integer range) {
+            this.format = format;
+            this.range = range;
+        }
+        
+        /**
+         * Returns the default format
+         * @return
+         */
+        public String getDefaultFormat() {
+            return this.format;
+        }
+        
+        /**
+         * Returns whether a format-string is supported by this granularity
+         * @return
+         */
+        public boolean isFormatSupported() {
+            return range == null;
+        }
+    }
+
+    /** SVUID */
+    private static final long    serialVersionUID = 6294885577802586286L;
+
+    /**
+     * Creates an hierarchy reflecting the given granularities
+     *
+     * @param type
+     * @param granularities
+     * @return
+     */
+    public static HierarchyBuilder<Date> create(DataType<Date> type, Granularity... granularities){
+        return create(type, null, new Format(), granularities);
+    }
+    
+    /**
+     * Creates an hierarchy reflecting the given granularities
+     *
+     * @param type
+     * @param timeZone
+     * @param granularities
+     * @return
+     */
+    public static HierarchyBuilder<Date> create(DataType<Date> type,
+                                                TimeZone timeZone,
+                                                Format format,
+                                                Granularity... granularities){
+        return new HierarchyBuilderDate(type, timeZone, format, null, null, granularities);
+    }
+
+    /**
+     * Creates an hierarchy reflecting the given granularities
+     *
+     * @param type
+     * @param timeZone
+     * @param bottomCoding
+     * @param topCoding
+     * @param granularities
+     * @return
+     */
+    public static HierarchyBuilder<Date> create(DataType<Date> type,
+                                                TimeZone timeZone,
+                                                Format format,
+                                                Date bottomCoding,
+                                                Date topCoding,
+                                                Granularity... granularities){
+        return new HierarchyBuilderDate(type, timeZone, format, bottomCoding, topCoding, granularities);
+    }
+
+    /**
+     * Loads a builder specification from the given file.
+     *
+     * @param <T>
+     * @param file
+     * @return
+     * @throws IOException
+     */
+    @SuppressWarnings("unchecked")
+    public static HierarchyBuilder<Date> create(File file) throws IOException{
+        ObjectInputStream ois = null;
+        try {
+            ois = new ObjectInputStream(new FileInputStream(file));
+            HierarchyBuilderDate result = (HierarchyBuilderDate)ois.readObject();
+            return result;
+        } catch (Exception e) {
+            throw new IOException(e);
+        } finally {
+            if (ois != null) ois.close();
+        }
+    }
+
+    /** Result */
+    private transient String[][] result;
+    /** Granularities */
+    private Granularity[]        granularities;
+    /** Timezones */
+    private TimeZone             timeZone     = TimeZone.getDefault();
+    /** Format */
+    private Format               format       = new Format();
+    /** Type */
+    private final ARXDate        datatype;
+    /** Top coding */
+    private Date                 topCoding    = null;
+    /** Bottom coding */
+    private Date                 bottomCoding = null;
+
+    /**
+     * Creates an hierarchy reflecting the given granularities
+     * 
+     * @param type
+     * @param timeZone
+     * @param format
+     * @param bottomCoding
+     * @param topCoding
+     * @param granularities
+     */
+    private HierarchyBuilderDate(DataType<Date> type,
+                                 TimeZone timeZone,
+                                 Format format,
+                                 Date bottomCoding,
+                                 Date topCoding,
+                                 Granularity... granularities){
+        super(Type.DATE_BASED);
+        this.datatype = (ARXDate)type;
+        this.granularities = granularities;
+        this.timeZone = timeZone;
+        this.format = format;
+        this.bottomCoding = bottomCoding;
+        this.topCoding = topCoding;
+        Arrays.sort(this.granularities);
+    }
+    
+    /**
+     * Creates a new hierarchy, based on the predefined specification.
+     *
+     * @return
+     */
+    public Hierarchy build(){
+        
+        // Check
+        if (result == null) {
+            throw new IllegalArgumentException("Please call prepare() first");
+        }
+        
+        // Return
+        Hierarchy h = Hierarchy.create(result);
+        this.result = null;
+        return h;
+    }
+
+    /**
+     * Creates a new hierarchy, based on the predefined specification.
+     *
+     * @param data
+     * @return
+     */
+    public Hierarchy build(String[] data){
+        prepare(data);
+        return build();
+    }
+
+    /**
+     * @return the bottomCoding
+     */
+    public Date getBottomCodingBound() {
+        return bottomCoding;
+    }
+
+    /**
+     * @return the format
+     */
+    public Format getFormat() {
+        return format;
+    }
+
+    /**
+     * Returns the granularities
+     * @return the granularities
+     */
+    public Granularity[] getGranularities() {
+        return granularities;
+    }
+
+    /**
+     * @return the outputTimeZone
+     */
+    public TimeZone getTimeZone() {
+        return timeZone;
+    }
+
+    /**
+     * @return the topCoding
+     */
+    public Date getTopCodingBound() {
+        return topCoding;
+    }
+
+    /**
+     * Prepares the builder. Returns a list of the number of equivalence classes per level
+     *
+     * @param data
+     * @return
+     */
+    public int[] prepare(String[] data){
+        
+        // Check
+        if (this.bottomCoding != null && this.topCoding != null) {
+            if (!this.bottomCoding.before(this.topCoding)) {
+                throw new IllegalArgumentException("Bottom coding bound must be lower than top coding bound");
+            }
+        }
+        
+        // Build result
+        this.result = new String[data.length][granularities.length + 1];
+        for (int i = 0; i < data.length; i++) {
+            result[i] = new String[granularities.length + 1];
+            result[i][0] = data[i];
+            for (int j = 0; j < granularities.length; j++) {
+                String output = generalize(data[i], granularities[j]);
+                result[i][j + 1] = output;
+            }
+        }
+
+        // Compute
+        int[] sizes = new int[this.result[0].length];
+        for (int i=0; i < sizes.length; i++){
+            Set<String> set = new HashSet<String>();
+            for (int j=0; j<this.result.length; j++) {
+                set.add(result[j][i]);
+            }
+            sizes[i] = set.size();
+        }
+        
+        // Return
+        return sizes;
+    }
+
+    /**
+     * @param bottomCoding the bottomCoding to set
+     */
+    public void setBottomCodingBound(Date bottomCoding) {
+        this.bottomCoding = bottomCoding;
+    }
+
+    /**
+     * @param format the format to set
+     */
+    public void setFormat(Format format) {
+        this.format = format;
+    }
+
+    /**
+     * Sets the granularities
+     * @param granularities
+     */
+    public void setGranularities(Granularity[] granularities) {
+        this.granularities = granularities;
+        Arrays.sort(this.granularities);
+    }
+
+    /**
+     * @param timeZone the time zone to set
+     */
+    public void setTimeZone(TimeZone timeZone) {
+        this.timeZone = timeZone;
+    }
+    
+    /**
+     * @param topCoding the topCoding to set
+     */
+    public void setTopCodingBound(Date topCoding) {
+        this.topCoding = topCoding;
+    }
+
+    /**
+     * Applies a generalization function
+     * @param input
+     * @param granularity
+     * @return
+     */
+    private String generalize(String input, Granularity granularity) {
+        
+        // Null to null
+        if (ARXDate.isNull(input)) {
+            return ARXDate.NULL_VALUE;
+        }
+        
+        // Format
+        String _format = (format != null && format.contains(granularity)) ? format.get(granularity) : granularity.format;
+        Integer _range = granularity.range;
+        
+        // Init
+        SimpleDateFormat sdf = new SimpleDateFormat(_format);
+        if (this.timeZone != null) {
+            sdf.setTimeZone(this.timeZone);
+        }
+        
+        Date date = datatype.parse(input);
+
+        // Bottom coding
+        if (bottomCoding != null) {
+            if (date.before(bottomCoding)) {
+                return "<" + datatype.format(bottomCoding, this.timeZone);
+            }
+        }
+
+        // Top coding
+        if (topCoding != null) {
+            if (date.after(topCoding) || date.equals(topCoding)) {
+                return ">=" + datatype.format(topCoding, this.timeZone);
+            }
+        }
+        
+        // Range mapping
+        if (_range == null) {
+            return sdf.format(date);
+        } else {
+            int dateUnit = Integer.valueOf(sdf.format(date));
+            int lower    = Integer.valueOf((dateUnit - 1) / (_range))  * (_range) + 1;
+            int upper    = lower + _range;
+            String outputDate = "[" + lower + ", " + upper + "[";
+
+            // handle QUARTER_YEAR option
+            if (granularity.toString() == "QUARTER_YEAR"){
+                outputDate = input.substring(0,4) + " [" + lower + ", " + upper + "[";
+            }
+            return outputDate;
+        }
+    }
+}