--- conflicted
+++ resolved
@@ -48,13 +48,10 @@
     private IntArrayList                                  classes         = new IntArrayList();
     /** Config */
     private final int                                     numberOfVariablesToSplit;
-<<<<<<< HEAD
     /** Input handle */
     private final DataHandleInternal                      inputHandle;
-=======
     /** Because SMILE sucks */
     private IntIntOpenHashMap                             mapping;
->>>>>>> 53e80ae1
 
     /**
      * Creates a new instance
@@ -81,23 +78,19 @@
 
     @Override
     public ClassificationResult classify(DataHandleInternal features, int row) {
-
+        
         // Call SMILE
         double[] _probabilities = new double[mapping.size()];
-        int _result = rm.predict(encodeFeatures(features, row), _probabilities);
+        int _result = rm.predict(encodeFeatures(features, row, true), _probabilities);
         
         // Mapping
         int result = mapping.get(_result);
         double[] probabilities = new double[specification.classMap.size()];
-<<<<<<< HEAD
-        int result = rm.predict(encodeFeatures(features, row, true), probabilities);
-=======
         for (int i = 0; i < _probabilities.length; i++) {
             probabilities[mapping.get(i)] = _probabilities[i];
         }
         
         // Return
->>>>>>> 53e80ae1
         return new MultiClassRandomForestClassificationResult(result, probabilities, specification.classMap);
     }
 
@@ -151,13 +144,8 @@
 
     @Override
     public void train(DataHandleInternal features, DataHandleInternal clazz, int row) {
-<<<<<<< HEAD
-        // The Random Forst does not support online learning, so we have to cache data
+        // The Random Forest does not support online learning, so we have to cache data
         this.features.add(encodeFeatures(features, row, false));
-=======
-        // The Random Forest does not support online learning, so we have to cache data
-        this.features.add(encodeFeatures(features, row));
->>>>>>> 53e80ae1
         this.classes.add(encodeClass(clazz, row));
     }
 
