--- conflicted
+++ resolved
@@ -243,31 +243,18 @@
      * @param inputHandle
      * @return
      */
-<<<<<<< HEAD
-    private static ClassificationMethod getClassifier(ClassificationDataSpecification specification,
+    private static ClassificationMethod getClassifier(WrappedBoolean interrupt,
+                                                      ClassificationDataSpecification specification,
                                                       ARXClassificationConfiguration<?> config,
                                                       DataHandleInternal inputHandle) {
         if (config instanceof ClassificationConfigurationLogisticRegression) {
-            return new MultiClassLogisticRegression(specification, (ClassificationConfigurationLogisticRegression)config, inputHandle);
+            return new MultiClassLogisticRegression(interrupt, specification, (ClassificationConfigurationLogisticRegression)config, inputHandle);
         } else if (config instanceof ClassificationConfigurationNaiveBayes) {
             System.setProperty("smile.threads", "1");
-            return new MultiClassNaiveBayes(specification, (ClassificationConfigurationNaiveBayes)config, inputHandle);
+            return new MultiClassNaiveBayes(interrupt, specification, (ClassificationConfigurationNaiveBayes)config, inputHandle);
         } else if (config instanceof ClassificationConfigurationRandomForest) {
             System.setProperty("smile.threads", "1");
-            return new MultiClassRandomForest(specification, (ClassificationConfigurationRandomForest)config, inputHandle);
-=======
-    private static ClassificationMethod getClassifier(WrappedBoolean interrupt,
-                                                      ClassificationDataSpecification specification,
-                                                      ARXClassificationConfiguration<?> config) {
-        if (config instanceof ClassificationConfigurationLogisticRegression) {
-            return new MultiClassLogisticRegression(interrupt, specification, (ClassificationConfigurationLogisticRegression)config);
-        } else if (config instanceof ClassificationConfigurationNaiveBayes) {
-            System.setProperty("smile.threads", "1");
-            return new MultiClassNaiveBayes(interrupt, specification, (ClassificationConfigurationNaiveBayes)config);
-        } else if (config instanceof ClassificationConfigurationRandomForest) {
-            System.setProperty("smile.threads", "1");
-            return new MultiClassRandomForest(interrupt, specification, (ClassificationConfigurationRandomForest)config);
->>>>>>> 87547dee
+            return new MultiClassRandomForest(interrupt, specification, (ClassificationConfigurationRandomForest)config, inputHandle);
         } else {
             throw new IllegalArgumentException("Unknown type of configuration");
         }
@@ -372,19 +359,11 @@
         for (int evaluationFold = 0; evaluationFold < folds.size(); evaluationFold++) {
             
             // Create classifiers
-<<<<<<< HEAD
-            ClassificationMethod inputClassifier = getClassifier(specification, config, inputHandle);
-            ClassificationMethod inputZeroR = new MultiClassZeroR(specification);
-            ClassificationMethod outputClassifier = null;
-            if (inputHandle != outputHandle) {
-                outputClassifier = getClassifier(specification, config, inputHandle);
-=======
-            ClassificationMethod inputClassifier = getClassifier(interrupt, specification, config);
+            ClassificationMethod inputClassifier = getClassifier(interrupt, specification, config, inputHandle);
             ClassificationMethod inputZeroR = new MultiClassZeroR(interrupt, specification);
             ClassificationMethod outputClassifier = null;
             if (inputHandle != outputHandle) {
-                outputClassifier = getClassifier(interrupt, specification, config);
->>>>>>> 87547dee
+                outputClassifier = getClassifier(interrupt, specification, config, inputHandle);
             }
             
             // Try
