<<<<<<< HEAD
 * ARX: Powerful Data Anonymization
 * Copyright 2012 - 2021 Fabian Prasser and contributors
=======
/*
 * ARX Data Anonymization Tool
 * Copyright 2012 - 2022 Fabian Prasser and contributors
>>>>>>> 18c3089a
 * 
 * Licensed under the Apache License, Version 2.0 (the "License");
 * you may not use this file except in compliance with the License.
 * You may obtain a copy of the License at
 * 
 * http://www.apache.org/licenses/LICENSE-2.0
 * 
 * Unless required by applicable law or agreed to in writing, software
 * distributed under the License is distributed on an "AS IS" BASIS,
 * WITHOUT WARRANTIES OR CONDITIONS OF ANY KIND, either express or implied.
 * See the License for the specific language governing permissions and
 * limitations under the License.
 */
package org.deidentifier.arx.aggregates;

import java.text.ParseException;
import java.util.ArrayList;
import java.util.Collections;
import java.util.HashMap;
import java.util.HashSet;
import java.util.List;
import java.util.Map;
import java.util.Random;
import java.util.Set;

import org.deidentifier.arx.ARXClassificationConfiguration;
import org.deidentifier.arx.ARXFeatureScaling;
import org.deidentifier.arx.DataHandleInternal;
import org.deidentifier.arx.DataSubset;
import org.deidentifier.arx.aggregates.classification.ClassificationDataSpecification;
import org.deidentifier.arx.aggregates.classification.ClassificationMethod;
import org.deidentifier.arx.aggregates.classification.ClassificationResult;
import org.deidentifier.arx.aggregates.classification.MultiClassLogisticRegression;
import org.deidentifier.arx.aggregates.classification.MultiClassNaiveBayes;
import org.deidentifier.arx.aggregates.classification.MultiClassRandomForest;
import org.deidentifier.arx.aggregates.classification.MultiClassZeroR;
import org.deidentifier.arx.common.WrappedBoolean;
import org.deidentifier.arx.common.WrappedInteger;
import org.deidentifier.arx.exceptions.ComputationInterruptedException;
import org.deidentifier.arx.exceptions.UnexpectedErrorException;

import cern.colt.GenericSorting;
import cern.colt.Swapper;
import cern.colt.function.IntComparator;

/**
 * Statistics representing the performance of various classifiers
 * 
 * @author Fabian Prasser
 * @author Johanna Eicher
 */
public class StatisticsClassification {

    /**
     * A ROC curve
     * 
     * @author Fabian Prasser
     */
    public static class ROCCurve {

        /** True positives */
        private final double[] truePositive;
        /** False positives */
        private final double[] falsePositive;
        /** AUC */
        private final double   AUC;
        /** Sensitivity */
        private double         sensitivity;
        /** Specificity */
        private double         specificity;
        /** Brier score */
        private final double   brierScore;
        
        /**
         * Creates a new ROC curve
         * @param value
         * @param confidences - (index, conf-1, ..., conf-numClasses), (index, conf-1, ..., numClasses), etc.
         * @param numClasses
         * @param valueIndex
         * @param handle
         * @param handleIndex
         */
        private ROCCurve(String value,
                         double[] confidences,
                         int numClasses,
                         int valueIndex,
                         DataHandleInternal handle,
                         int handleIndex) {
            
            int numSamples = confidences.length / (numClasses + 1);
            int valueID = handle.getValueIdentifier(handleIndex, value); // Value in 1-vs-all
            final boolean[] isPositive = new boolean[numSamples]; // isPositive[n]
            final double[] confidence = new double[numSamples]; // confidence[n]

            int positives = 0;
            int tp = 0;
            int tn = 0;
            int fp = 0;
            int fn = 0;
            double brier = 0;
            
            int j = 0;
            
            // For each record
            for (int i = 0; i < confidences.length; i += (numClasses + 1)) {
                
                // Prepare
                int index = (int)confidences[i];
                isPositive[j] = (handle.getEncodedValue(index, handleIndex, true) == valueID);
                confidence[j] = confidences[i + 1 + valueIndex];
                positives += isPositive[j] ? 1 : 0;
                
                // Determine predicted value
                double max = Double.MIN_VALUE;
                int maxIndex = -1;
                for (int k = 0; k < numClasses; k++) {
                    double probability = confidences[i + 1 + k];
                    if (probability == max) {
                        maxIndex = -1; // Reset, if ambiguous
                    } else if (probability > max) {
                        max = probability;
                        maxIndex = k;
                    }
                }
                boolean isPredictedPositive = maxIndex == valueIndex;
                
                // If the prediction was unambiguous 
                if (maxIndex != -1) {
                    tp += isPredictedPositive && isPositive[j] ? 1 : 0;
                    tn += !isPredictedPositive && !isPositive[j] ? 1 : 0;
                    fp += isPredictedPositive && !isPositive[j] ? 1 : 0;
                    fn += !isPredictedPositive && isPositive[j] ? 1 : 0;
                    brier += Math.pow(confidence[j] - (isPositive[j] ? 1 : 0), 2);
                }
                j++;
            }
            
            // Compute performance measures
            sensitivity = (double) tp / (tp + fn);
            specificity = (double) tn / (fp + tn);
            brierScore = (double) brier / (double)numSamples;
            
            // Sort by confidence
            GenericSorting.mergeSort(0, isPositive.length, new IntComparator() {
                @Override public int compare(int arg0, int arg1) {
                    return Double.compare(confidence[arg0], confidence[arg1]);
                }
            }, new Swapper() {
                @Override public void swap(int arg0, int arg1) {
                    double temp = confidence[arg0];
                    confidence[arg0] = confidence[arg1];
                    confidence[arg1] = temp;
                    boolean temp2 = isPositive[arg0];
                    isPositive[arg0] = isPositive[arg1];
                    isPositive[arg1] = temp2;
                }
            });
            
            // Initialize curve
            truePositive = new double[numSamples];
            falsePositive = new double[numSamples];
            
            // Draw curve
            int negatives = numSamples - positives;
            int x = 0;
            int y = 0;
            int offset=0;
            for (int i = isPositive.length - 1; i >= 0; i--) {
                x += isPositive[i] ? 0 : 1;
                y += isPositive[i] ? 1 : 0;
                falsePositive[offset] = (double)x/(double)(negatives);
                truePositive[offset] = (double)y/(double)positives;
                offset++;
            }

            // Calculate AUC: trapezoidal rule
            double AUC = 0d;
            for (int i=0; i<truePositive.length-1; i++) {
                double minX = Math.min(falsePositive[i], falsePositive[i + 1]);
                double maxX = Math.max(falsePositive[i], falsePositive[i + 1]);
                double minY = Math.min(truePositive[i], truePositive[i + 1]);
                double maxY = Math.max(truePositive[i], truePositive[i + 1]);
                AUC += (maxX - minX) * (minY + maxY) / 2d;
            }
            this.AUC = AUC;
        }

        /**
         * Returns the AUC
         * @return
         */
        public double getAUC() {
            return Double.isNaN(AUC) ? 0d : AUC;
        }
        
        /**
         * Returns the Brier score.
         * @return
         */
        public double getBrierScore() {
            return brierScore;
        }

        /**
         * Returns false-positive rates for all cut-off points
         * @return the false positive rate
         */
        public double[] getFalsePositiveRate() {
            return falsePositive;
        }
        
        /**
         * Return the sensitivity = tp / (tp + fn).
         * @return the sensitivity
         */
        public double getSensitivity() {
            return Double.isNaN(sensitivity) ? 0d : sensitivity;
        }
        
        /**
         * Returns the specificity = tn / (fp + tn).
         * @return the specificity
         */
        public double getSpecificity() {
            return Double.isNaN(specificity) ? 0d : specificity;
        }

        /**
         * Returns true-positive rates for all cut-off points
         * @return the true positive rate
         */
        public double[] getTruePositiveRate() {
            return truePositive;
        }
    }
    
    /**
     * Returns the classification method for the given config
     * @param interrupt
     * @param specification
     * @param config
     * @param inputHandle
     * @return
     */
    private static ClassificationMethod getClassifier(WrappedBoolean interrupt,
                                                      ClassificationDataSpecification specification,
                                                      ARXClassificationConfiguration<?> config,
                                                      DataHandleInternal inputHandle) {
        if (config instanceof ClassificationConfigurationLogisticRegression) {
            return new MultiClassLogisticRegression(interrupt, specification, (ClassificationConfigurationLogisticRegression)config, inputHandle);
        } else if (config instanceof ClassificationConfigurationNaiveBayes) {
            System.setProperty("smile.threads", "1");
            return new MultiClassNaiveBayes(interrupt, specification, (ClassificationConfigurationNaiveBayes)config, inputHandle);
        } else if (config instanceof ClassificationConfigurationRandomForest) {
            System.setProperty("smile.threads", "1");
            return new MultiClassRandomForest(interrupt, specification, (ClassificationConfigurationRandomForest)config, inputHandle);
        } else {
            throw new IllegalArgumentException("Unknown type of configuration");
        }
    }
    
    /** Interrupt flag */
    private final WrappedBoolean  interrupt;
    /** Interrupt flag */
    private final WrappedInteger  progress;
    /** Number of classes */
    private int                   numClasses;
    /** Number of samples*/
    private int                   numSamples;
    /** Random */
    private final Random          random;
    /** Measurements */
    private int                   numMeasurements;

    /** ZeroR accuracy */
    private double                zeroRAccuracy;
    /** ZeroR average error */
    private double                zeroRAverageError;
    /** ZeroR ROC curve */
    private Map<String, ROCCurve> zerorROC    = new HashMap<>();
    /** ZerorR brier score */
    private double                zerorBrierScore;

    /** Original/Output accuracy */
    private double                accuracy;
    /** Original/Output average error */
    private double                averageError;
    /** Original/Output ROC curve */
    private Map<String, ROCCurve> ROC         = new HashMap<>();
    /** Original/Output brier score */
    private double                brierScore;
    
    /** Original accuracy */
    private double                originalAccuracy;
    /** Original accuracy */
    private double                originalAverageError;
    /** Original ROC curve */
    private Map<String, ROCCurve> originalROC = new HashMap<>();
    /** Original brier score */
    private double                originalBrierScore;

    /**
     * Creates a new set of statistics for the given classification task
     * @param inputHandle - The input features handle
     * @param outputHandle - The output features handle
     * @param features - The feature attributes
     * @param clazz - The class attributes
     * @param config - The configuration
     * @param scaling 
     * @param interrupt - The interrupt flag
     * @param progress 
     * @throws ParseException 
     */
    StatisticsClassification(DataHandleInternal inputHandle,
                             DataHandleInternal outputHandle,
                             String[] features,
                             String clazz,
                             ARXClassificationConfiguration<?> config,
                             ARXFeatureScaling scaling, 
                             WrappedBoolean interrupt,
                             WrappedInteger progress) throws ParseException {

        // Init
        this.interrupt = interrupt;
        this.progress = progress;
        
        // Number of records to consider
        this.numSamples = getNumSamples(inputHandle.getNumRows(), config);
        
        // Initialize random
        if (!config.isDeterministic()) {
            this.random = new Random();
        } else {
            this.random = new Random(config.getSeed());
        }
        
        // Create specification
        ClassificationDataSpecification specification = new ClassificationDataSpecification(inputHandle, 
                                                                                            outputHandle, 
                                                                                            scaling,
                                                                                            features,
                                                                                            clazz,
                                                                                            interrupt);

        // Number of class values
        this.numClasses = specification.classMap.size();
        
        // Training and evaluation
        if (config.getEvaluateWithKfold()) {
            // Evaluating using K-fold cross validation 
            evaluateWithKFoldCrossValidation(inputHandle, outputHandle, config, specification);
        } else {                
            // Evaluating using test subset
            evaluateWithTestingSet(inputHandle, outputHandle, config, specification);
        }
    }
    
    /**
     * Calculate brier score.
     * @param confidences
     * @param handle
     * @param specification
     * @return
     */
    private double calculateBrierScore(double[] confidences, DataHandleInternal handle, ClassificationDataSpecification specification) {
        // Brier score
        double brier = 0d;
        int column = specification.classIndex;
        int records = 0;

        // For each record
        for (int i = 0; i < confidences.length; i += (numClasses + 1)) {

            // Prepare
            int row = (int) confidences[i];
            int correctIndex = specification.classMap.get(handle.getValue(row, column, true));

            // Calculate for this record
            int offset = 0;
            for (int j = i + 1; j < i + numClasses + 1; j++) {
                brier += Math.pow(confidences[j] - (((offset++) == correctIndex) ? 1 : 0), 2);
            }

            // Count
            records++;
        }
        return brier / (double) records;
    }

    /**
     * Returns the resulting accuracy. Obtained by generating a
     * classification model from the output (or input) dataset.
     * 
     * @return
     */
    public double getAccuracy() {
        return this.accuracy;
    }
    
    /**
     * Returns the average error, defined as avg(1d-probability-of-correct-result) for
     * each classification event.
     * 
     * @return
     */
    public double getAverageError() {
        return this.averageError;
    }
    
    /**
     * Returns the brier score of the ZeroR classifier. 
     * @return
     */
    public double getZerorBrierScore() {
        return zerorBrierScore;
    }

    /**
     * Returns the brier score of the classifier trained on output data.
     * @return
     */
    public double getBrierScore() {
        return brierScore;
    }

    /**
     * Returns the brier score of the classifier trained on input data.
     * @return
     */
    public double getOriginalBrierScore() {
        return originalBrierScore;
    }
    
    /**
     * Returns the brier skill score, defined as 1-(brier output/brier input)
     * @return
     */
    public double getBrierSkillScore() {
        return brierScore == 0d ? 0d : (1 - brierScore / originalBrierScore);
    }

    /**
     * Returns the set of class attributes
     * @return
     */
    public Set<String> getClassValues() {
        return this.originalROC.keySet();
    }
    
    /**
     * Returns the number of classes
     * @return
     */
    public int getNumClasses() {
        return this.numClasses;
    }
    
    /**
     * Returns the number of measurements
     * @return
     */
    public int getNumMeasurements() {
        return this.numMeasurements;
    }

    /**
     * Returns the maximal accuracy. Obtained by generating a
     * classification model from the input dataset.
     * 
     * @return
     */
    public double getOriginalAccuracy() {
        return this.originalAccuracy;
    }

    /**
     * Returns the average error, defined as avg(1d-probability-of-correct-result) for
     * each classification event.
     * 
     * @return
     */
    public double getOriginalAverageError() {
        return this.originalAverageError;
    }
    
    /**
     * Returns the ROC curve for this class value calculated using the one-vs-all approach.
     * @param clazz
     * @return
     */
    public ROCCurve getOriginalROCCurve(String clazz) {
        return this.originalROC.get(clazz);
    }

    /**
     * Returns the ROC curve for this class value calculated using the one-vs-all approach.
     * @param clazz
     * @return
     */
    public ROCCurve getZeroRROCCurve(String clazz) {
        return this.zerorROC.get(clazz);
    }

    /**
     * Returns the ROC curve for this class value calculated using the one-vs-all approach.
     * @param clazz
     * @return
     */
    public ROCCurve getROCCurve(String clazz) {
        return this.ROC.get(clazz);
    }
    
    /**
     * Returns the minimal accuracy. Obtained by training a
     * ZeroR classifier on the input dataset.
     * 
     * @return
     */
    public double getZeroRAccuracy() {
        return this.zeroRAccuracy;
    }

    /**
     * Returns the average error, defined as avg(1d-probability-of-correct-result) for
     * each classification event.
     * 
     * @return
     */
    public double getZeroRAverageError() {
        return this.zeroRAverageError;
    }

    @Override
    public String toString() {
        StringBuilder builder = new StringBuilder();
        builder.append("StatisticsClassification{\n");
        builder.append(" - Accuracy:\n");
        builder.append("   * Original: ").append(originalAccuracy).append("\n");
        builder.append("   * ZeroR: ").append(zeroRAccuracy).append("\n");
        builder.append("   * Output: ").append(accuracy).append("\n");
        builder.append(" - Average error:\n");
        builder.append("   * Original: ").append(originalAverageError).append("\n");
        builder.append("   * ZeroR: ").append(zeroRAverageError).append("\n");
        builder.append("   * Output: ").append(averageError).append("\n");
        builder.append(" - Brier score:\n");
        builder.append("   * Original: ").append(originalBrierScore).append("\n");
        builder.append("   * ZeroR: ").append(zerorBrierScore).append("\n");
        builder.append("   * Output: ").append(brierScore).append("\n");
        builder.append(" - Number of classes: ").append(numClasses).append("\n");
        builder.append(" - Number of measurements: ").append(numMeasurements).append("\n");
        builder.append("}");
        return builder.toString();
    }
    
    /**
     * Checks whether an interruption happened.
     */
    private void checkInterrupt() {
        if (interrupt.value) {
            throw new ComputationInterruptedException("Interrupted");
        }
    }

    /**
     * Creates the folds
     * @param numRecords
     * @param numSamples
     * @param k
     * @return
     */
    private List<List<Integer>> getFolds(int numRecords, int numSamples, int k) {
        
        // Prepare indexes of all records
        List<Integer> rows = new ArrayList<>();
        for (int row = 0; row < numRecords; row++) {
            rows.add(row);
        }
        
        // Shuffle
        Collections.shuffle(rows, random);
        
        // Select subset of size numSamples
        rows = rows.subList(0, numSamples);

        // Create folds
        List<List<Integer>> folds = new ArrayList<>();
        int size = rows.size() / k;
        size = size > 1 ? size : 1;
        for (int i = 0; i < k; i++) {
            // For each fold
            int min = i * size;
            int max = (i + 1) * size;
            if (i == k - 1) {
                max = rows.size();
            }

            // Collect rows
            List<Integer> fold = new ArrayList<>();
            for (int j = min; j < max; j++) {
                fold.add(rows.get(j));
            }

            // Store
            folds.add(fold);
        }

        // Free
        rows.clear();
        rows = null;
        return folds;
    }
    
    /**
     * Returns the number of samples as the minimum of actual number of rows in
     * the dataset and maximal number of rows as specified in config.
     * 
     * @param numRows
     * @param config
     * @return
     */
    private int getNumSamples(int numRows, ARXClassificationConfiguration<?> config) {
        int numSamples = numRows;
        if (config.getMaxRecords() > 0) {
            numSamples = Math.min(config.getMaxRecords(), numSamples);
        }
        return numSamples;
    }
   
    /**
     * Evaluation of the Classification using 10 K-fold cross validation  
     * 
     * @param inputHandle - The input features handle
     * @param outputHandle - The output features handle
     * @param config - The configuration
     * @param specification - The specification 
     * @throws ParseException 
     */
    private void evaluateWithKFoldCrossValidation(DataHandleInternal inputHandle,
                                                  DataHandleInternal outputHandle,
                                                  ARXClassificationConfiguration<?> config,
                                                  ClassificationDataSpecification specification) throws ParseException {
        
        // Track
        int classifications = 0;
        double total = numSamples;
        double done = 0d;
        
        // ROC
        double[] inputConfidences = new double[numSamples * ( 1 + numClasses)];
        double[] outputConfidences = (inputHandle == outputHandle) ? null : new double[numSamples * ( 1 + numClasses)];
        double[] zerorConfidences = new double[numSamples * ( 1 + numClasses)];
        int confidencesIndex = 0;

        // Train and evaluate
        int k = numSamples > config.getNumFolds() ? config.getNumFolds() : numSamples;
        List<List<Integer>> folds = getFolds(inputHandle.getNumRows(), numSamples, k);

        // Track
        total = 100d / ((double)numSamples * (double)folds.size());

        // For each fold as a validation set
        for (int evaluationFold = 0; evaluationFold < folds.size(); evaluationFold++) {
            
            // Create classifiers
            ClassificationMethod inputClassifier = getClassifier(interrupt, specification, config, inputHandle);
            ClassificationMethod inputZeroR = new MultiClassZeroR(interrupt, specification);
            ClassificationMethod outputClassifier = null;
            if (inputHandle != outputHandle) {
                outputClassifier = getClassifier(interrupt, specification, config, inputHandle);
            }
            
            // Try
            try {
                
                // Train with all training sets
                boolean trained = false;
                for (int trainingFold = 0; trainingFold < folds.size(); trainingFold++) {
                    if (trainingFold != evaluationFold) {                        
                        for (int index : folds.get(trainingFold)) {
                            checkInterrupt();
                            inputClassifier.train(inputHandle, outputHandle, index);
                            inputZeroR.train(inputHandle, outputHandle, index);
                            if (outputClassifier != null && !outputHandle.isOutlier(index)) {
                                outputClassifier.train(outputHandle, outputHandle, index);
                                trained = true;
                            }
                            this.progress.value = (int)(++done * total);
                        }
                    }
                }
                
                // Close
                inputClassifier.close();
                inputZeroR.close();
                if (outputClassifier != null && trained) {
                    outputClassifier.close();
                }
                
                // Now validate
                for (int index : folds.get(evaluationFold)) {
                    
                    // Check
                    checkInterrupt();
                    
                    // Classify
                    ClassificationResult resultInput = inputClassifier.classify(inputHandle, index);
                    ClassificationResult resultInputZR = inputZeroR.classify(inputHandle, index);
                    ClassificationResult resultOutput = outputClassifier == null || !trained ? null : outputClassifier.classify(outputHandle, index);
                    classifications++;
                        
                    // Correct result
                    String actualValue = outputHandle.getValue(index, specification.classIndex, true);
                        
                    // Maintain data about ZeroR
                    this.zeroRAverageError += resultInputZR.error(actualValue);
                    this.zeroRAccuracy += resultInputZR.correct(actualValue) ? 1d : 0d;
                    double[] confidences = resultInputZR.confidences();
                    zerorConfidences[confidencesIndex] = index;
                    System.arraycopy(confidences, 0, zerorConfidences, confidencesIndex + 1, confidences.length);

                    // Maintain data about input-based classifier
                    boolean correct = resultInput.correct(actualValue);
                    this.originalAverageError += resultInput.error(actualValue);
                    this.originalAccuracy += correct ? 1d : 0d;
                    confidences = resultInput.confidences();
                    inputConfidences[confidencesIndex] = index;
                    System.arraycopy(confidences, 0, inputConfidences, confidencesIndex + 1, confidences.length);

                    // Maintain data about output-based                     
                    if (resultOutput != null) {
                        correct = resultOutput.correct(actualValue);
                        this.averageError += resultOutput.error(actualValue);
                        this.accuracy += correct ? 1d : 0d;
                        confidences = resultOutput.confidences();
                        outputConfidences[confidencesIndex] = index;
                        System.arraycopy(confidences, 0, outputConfidences, confidencesIndex + 1, confidences.length);
                    }
                        
                    // Next
                    confidencesIndex += numClasses + 1;
    
                    this.progress.value = (int)((++done) * total);
                }
            } catch (Exception e) {
                if (e instanceof ComputationInterruptedException) {
                    throw e;
                } else {
                    throw new UnexpectedErrorException(e);
                }
            }
            
        }
        // Maintain data about inputZR
        this.zeroRAverageError /= (double)classifications;
        this.zeroRAccuracy/= (double)classifications;

        // Maintain data about inputLR
        this.originalAverageError /= (double)classifications;
        this.originalAccuracy /= (double)classifications;
        
        // Brier score
        this.zerorBrierScore = calculateBrierScore(zerorConfidences, outputHandle, specification);
        this.originalBrierScore = calculateBrierScore(inputConfidences, outputHandle, specification);
        if (inputHandle != outputHandle) {
            this.brierScore = calculateBrierScore(outputConfidences, outputHandle, specification);
        }
        
        // Initialize ROC curves for zeroR
        for (String attr : specification.classMap.keySet()) {
            zerorROC.put(attr, new ROCCurve(attr,
                                            zerorConfidences,
                                            numClasses,
                                            specification.classMap.get(attr),
                                            outputHandle,
                                            specification.classIndex));
        }

        // Initialize ROC curves on original data
        for (String attr : specification.classMap.keySet()) {
            originalROC.put(attr, new ROCCurve(attr,
                                               inputConfidences,
                                               numClasses,
                                               specification.classMap.get(attr),
                                               outputHandle,
                                               specification.classIndex));
        }
        // Initialize ROC curves on anonymized data
        if (inputHandle != outputHandle) {
            for (String attr : specification.classMap.keySet()) {
                ROC.put(attr, new ROCCurve(attr,
                                           outputConfidences,
                                           numClasses,
                                           specification.classMap.get(attr),
                                           outputHandle,
                                           specification.classIndex));
            }
        }

        // Maintain data about outputLR                        
        if (inputHandle != outputHandle) {
            this.averageError /= (double)classifications;
            this.accuracy /= (double)classifications;
        } else {
            this.averageError = this.originalAverageError;
            this.accuracy = this.originalAccuracy;
        }
        
        this.numMeasurements = classifications;
    }
    
    /**
     * Evaluation of the Classification using a test subset 
     * 
     * @param inputHandle - The input features handle
     * @param outputHandle - The output features handle
     * @param config - The configuration
     * @param specification - The specification 
     * @throws ParseException 
     */
    private void evaluateWithTestingSet(DataHandleInternal inputHandle,
                                        DataHandleInternal outputHandle,
                                        ARXClassificationConfiguration<?> config,
                                        ClassificationDataSpecification specification) throws ParseException {


        // Track
        int classifications = 0;
        double done = 0d;
        
        // ROC
        double[] inputConfidences = new double[numSamples * ( 1 + numClasses)];
        double[] outputConfidences = (inputHandle == outputHandle) ? null : new double[numSamples * ( 1 + numClasses)];
        double[] zerorConfidences = new double[numSamples * ( 1 + numClasses)];
        int confidencesIndex = 0;

        double total = 100d / (double)numSamples;
        
        // Training dataset
        DataSubset subsetTrain ;
        
        // Complete dataset size 
        int dataSize = inputHandle.getNumRows();
        
        // Get the training dataset
        subsetTrain = inputHandle.getSubset();
        if (inputHandle.getSubset()== null) {
            subsetTrain = inputHandle.getSuperset().getSubset();
            dataSize = inputHandle.getSuperset().getNumRows();
        }            

        // do training 
       
        // Create classifiers
        ClassificationMethod inputClassifier = getClassifier(interrupt, specification, config, inputHandle);
        ClassificationMethod inputZeroR = new MultiClassZeroR(interrupt, specification);
        ClassificationMethod outputClassifier = null;
        if (inputHandle != outputHandle) {
            outputClassifier = getClassifier(interrupt, specification, config, inputHandle);
        }
        
        // Try
        try {   
            // Train with the training subset
            for (int index=0; index<subsetTrain.getSize(); index++) {
                checkInterrupt();
                inputClassifier.train(inputHandle, outputHandle, index); 
                inputZeroR.train(inputHandle, outputHandle, index);
                if (outputClassifier != null && !outputHandle.isOutlier(index)) {
                    outputClassifier.train(outputHandle, outputHandle, index);
                }
                this.progress.value = (int)((++done) * total);
            }
            // Close
            inputClassifier.close();
            inputZeroR.close();
            if (outputClassifier != null ) {
                outputClassifier.close();
            }
            // create the testing subset indices   
            Set<Integer> subsetIndicesTest = new HashSet<Integer>();
            for (int i = 0; i <  dataSize; i++) {
                if (! subsetTrain.getSet().contains(i)) {
                   subsetIndicesTest.add(i);
                }           
            }        
            for (int index=0; index< subsetIndicesTest.size();index++ ) {    
                // Check
                checkInterrupt();
                
                // Classify
                ClassificationResult resultInput = inputClassifier.classify(inputHandle, index);
                ClassificationResult resultInputZR = inputZeroR.classify(inputHandle, index);
                ClassificationResult resultOutput = outputClassifier == null  ? null : outputClassifier.classify(outputHandle, index);
                classifications++;
                    
                // Correct result
                String actualValue = outputHandle.getValue(index, specification.classIndex, true);
                    
                // Maintain data about ZeroR
                this.zeroRAverageError += resultInputZR.error(actualValue);
                this.zeroRAccuracy += resultInputZR.correct(actualValue) ? 1d : 0d;
                double[] confidences = resultInputZR.confidences();
                zerorConfidences[confidencesIndex] = index;
                System.arraycopy(confidences, 0, zerorConfidences, confidencesIndex + 1, confidences.length);
    
                // Maintain data about input-based classifier
                boolean correct = resultInput.correct(actualValue);
                this.originalAverageError += resultInput.error(actualValue);
                this.originalAccuracy += correct ? 1d : 0d;
                confidences = resultInput.confidences();
                inputConfidences[confidencesIndex] = index;
                System.arraycopy(confidences, 0, inputConfidences, confidencesIndex + 1, confidences.length);
    
                // Maintain data about output-based                     
                if (resultOutput != null) {
                    correct = resultOutput.correct(actualValue);
                    this.averageError += resultOutput.error(actualValue);
                    this.accuracy += correct ? 1d : 0d;
                    confidences = resultOutput.confidences();
                    outputConfidences[confidencesIndex] = index;
                    System.arraycopy(confidences, 0, outputConfidences, confidencesIndex + 1, confidences.length);
                }
                    
                // Next
                confidencesIndex += numClasses + 1;
                this.progress.value = (int)((++done) * total);
            }
        } catch (Exception e) {
            System.out.println("IA Error      : " + e.getMessage() );
            
            if (e instanceof ComputationInterruptedException) {
                throw e;
            } else {
                throw new UnexpectedErrorException(e);
            }
        }
        
        // Maintain data about inputZR
        this.zeroRAverageError /= (double)classifications;
        this.zeroRAccuracy/= (double)classifications;

        // Maintain data about inputLR
        this.originalAverageError /= (double)classifications;
        this.originalAccuracy /= (double)classifications;
        
        // Brier score
        this.zerorBrierScore = calculateBrierScore(zerorConfidences, outputHandle, specification);
        this.originalBrierScore = calculateBrierScore(inputConfidences, outputHandle, specification);
        if (inputHandle != outputHandle) {
            this.brierScore = calculateBrierScore(outputConfidences, outputHandle, specification);
        }
        
        // Initialize ROC curves for zeroR
        for (String attr : specification.classMap.keySet()) {
            zerorROC.put(attr, new ROCCurve(attr,
                                            zerorConfidences,
                                            numClasses,
                                            specification.classMap.get(attr),
                                            outputHandle,
                                            specification.classIndex));
        }

        // Initialize ROC curves on original data
        for (String attr : specification.classMap.keySet()) {
            originalROC.put(attr, new ROCCurve(attr,
                                               inputConfidences,
                                               numClasses,
                                               specification.classMap.get(attr),
                                               outputHandle,
                                               specification.classIndex));
        }
        // Initialize ROC curves on anonymized data
        if (inputHandle != outputHandle) {
            for (String attr : specification.classMap.keySet()) {
                ROC.put(attr, new ROCCurve(attr,
                                           outputConfidences,
                                           numClasses,
                                           specification.classMap.get(attr),
                                           outputHandle,
                                           specification.classIndex));
            }
        }

        // Maintain data about outputLR                        
        if (inputHandle != outputHandle) {
            this.averageError /= (double)classifications;
            this.accuracy /= (double)classifications;
        } else {
            this.averageError = this.originalAverageError;
            this.accuracy = this.originalAccuracy;
        }
        
        this.numMeasurements = classifications;        
    }
}<|MERGE_RESOLUTION|>--- conflicted
+++ resolved
@@ -1,11 +1,6 @@
-<<<<<<< HEAD
- * ARX: Powerful Data Anonymization
- * Copyright 2012 - 2021 Fabian Prasser and contributors
-=======
 /*
  * ARX Data Anonymization Tool
  * Copyright 2012 - 2022 Fabian Prasser and contributors
->>>>>>> 18c3089a
  * 
  * Licensed under the Apache License, Version 2.0 (the "License");
  * you may not use this file except in compliance with the License.
