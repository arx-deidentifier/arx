/*
 * ARX: Powerful Data Anonymization
 * Copyright 2012 - 2018 Fabian Prasser and contributors
 * 
 * Licensed under the Apache License, Version 2.0 (the "License");
 * you may not use this file except in compliance with the License.
 * You may obtain a copy of the License at
 * 
 * http://www.apache.org/licenses/LICENSE-2.0
 * 
 * Unless required by applicable law or agreed to in writing, software
 * distributed under the License is distributed on an "AS IS" BASIS,
 * WITHOUT WARRANTIES OR CONDITIONS OF ANY KIND, either express or implied.
 * See the License for the specific language governing permissions and
 * limitations under the License.
 */

package org.deidentifier.arx.algorithm;

import java.util.Arrays;
import java.util.Comparator;
import java.util.PriorityQueue;

import org.deidentifier.arx.framework.check.TransformationChecker;
import org.deidentifier.arx.framework.check.TransformationChecker.ScoreType;
import org.deidentifier.arx.framework.check.history.History.StorageStrategy;
import org.deidentifier.arx.framework.lattice.SolutionSpace;
import org.deidentifier.arx.framework.lattice.Transformation;
import org.deidentifier.arx.framework.lattice.TransformationList;
import org.deidentifier.arx.metric.InformationLoss;

import de.linearbits.jhpl.PredictiveProperty;

/**
 * Lightning algorithm as described in:<br>
 * <br>
 * Prasser, F., Bild, R., Eicher, J., Spengler, H., Kohlmayer, F., & Kuhn, K. A. (2016). 
 * Lightning: Utility-Driven Anonymization of High-Dimensional Data.
 * Transactions on Data Privacy, 9(2), 161-185.
 * 
 * @author Fabian Prasser
 * @author Raffael Bild
 * @author Johanna Eicher
 * @author Helmut Spengler
 */
public class LIGHTNINGAlgorithm extends AbstractAlgorithm{

    /**
     * Creates a new instance
     * @param solutionSpace
     * @param checker
     * @param timeLimit
     * @param checkLimit 
     * @return
     */
    public static AbstractAlgorithm create(SolutionSpace<?> solutionSpace, TransformationChecker checker, int timeLimit, int checkLimit) {
        return new LIGHTNINGAlgorithm(solutionSpace, checker, timeLimit, checkLimit);
    }

    /** Property */
    private final PredictiveProperty propertyChecked;
    /** Property */
    private final PredictiveProperty propertyExpanded;
    /** Property */
    private final PredictiveProperty propertyInsufficientUtility;
    /** The number indicating how often a depth-first-search will be performed */
    private final int                stepping;
    
    /**
    * Constructor
    * @param space
    * @param checker
    * @param timeLimit
    * @param checkLimit
    */
    protected LIGHTNINGAlgorithm(SolutionSpace<?> space, TransformationChecker checker, int timeLimit, int checkLimit) {
        super(space, checker, timeLimit, checkLimit);
        this.checker.getHistory().setStorageStrategy(StorageStrategy.ALL);
        int stepping = space.getTop().getLevel();
        this.stepping = stepping > 0 ? stepping : 1;
        this.propertyChecked = space.getPropertyChecked();
        this.propertyExpanded = space.getPropertyExpanded();
        this.propertyInsufficientUtility = space.getPropertyInsufficientUtility();
        this.solutionSpace.setAnonymityPropertyPredictable(false);
    }

    @Override
    public boolean traverse() {

        // Prepare
        super.startTraverse();
        PriorityQueue<Object> queue = new PriorityQueue<>(stepping, new Comparator<Object>() {
            @Override
            public int compare(Object arg0, Object arg1) {
                return solutionSpace.getUtility(arg0).compareTo(solutionSpace.getUtility(arg1));
            }
        });
        Transformation<?> bottom = solutionSpace.getBottom();
        assureChecked(bottom);
        queue.add(bottom.getIdentifier());
        
        // Start bottom-up best-first search combined with depth-first search
        int step = 0;
        Object nextId;
        while ((nextId = queue.poll()) != null) {
            Transformation<?> next = solutionSpace.getTransformation(nextId);
<<<<<<< HEAD
            if (!prune(next, true)) {
=======
            if (!prune(next)) {
>>>>>>> 0e207238
                step++;
                if (step % stepping == 0) {
                    dfs(queue, next);
                } else {
                    expand(queue, next, true);
                }
                if (mustStop()) {
                    break;
                }
            }
        }
        

        // Return whether the optimum has been found
        return !this.mustStop() && (this.getGlobalOptimum() != null);
    }
    
    /**
    * Makes sure that the given Transformation<?> has been checked
    * @param transformation
    */
    protected void assureChecked(final Transformation<?> transformation) {
        if (!transformation.hasProperty(propertyChecked)) {
            transformation.setChecked(checker.check(transformation, true, ScoreType.INFORMATION_LOSS));
            trackOptimum(transformation);
            trackProgressFromLimits();
        }
    }

    /**
    * Performs a depth first search (without backtracking) starting from the the given transformation
    * @param queue
    * @param transformation
    */
    private void dfs(PriorityQueue<Object> queue, Transformation<?> transformation) {
        if (mustStop()) {
            return;
        }
        Transformation<?> next = expand(queue, transformation, true);
        if (next != null) {
            queue.remove(next.getIdentifier());
            dfs(queue, next);
        }
    }
    
    /**
    * Returns the successor with minimal information loss, if any, null otherwise.
    * @param queue
    * @param transformation
    * @param up
    * @return
    */
    protected Transformation<?> expand(PriorityQueue<Object> queue, Transformation<?> transformation, boolean up) {
        
        Transformation<?> result = null;
        TransformationList<?> list = up ? transformation.getSuccessors() : transformation.getPredecessors();
        for (int i = 0; i < list.size(); i++) {
            Object id = list.getQuick(i);
            Transformation<?> successor = solutionSpace.getTransformation(id);
            if (!successor.hasProperty(propertyExpanded) && !successor.hasProperty(propertyInsufficientUtility)) {
                assureChecked(successor);
                queue.add(successor.getIdentifier());
                if (result == null || successor.getInformationLoss().compareTo(result.getInformationLoss()) < 0) {
                    result = successor;
                }
            }
            if (mustStop()) {
                return null;
            }
        }
        transformation.setProperty(propertyExpanded);
        return result;
    }
    
    /**
    * Returns whether we can prune this Transformation
    * @param transformation
    * @return
    */
<<<<<<< HEAD
    protected boolean prune(Transformation<?> transformation, boolean up) {
=======
    protected boolean prune(Transformation<?> transformation) {
>>>>>>> 0e207238
        
        // Already expanded
        if (transformation.hasProperty(propertyExpanded) || (up && transformation.hasProperty(propertyInsufficientUtility))){
            return true;
        }
        
<<<<<<< HEAD
        if (up) {
            // If a current optimum has been discovered
            Transformation<?> optimum = getGlobalOptimum();
            if (optimum != null && !Arrays.equals(optimum.getGeneralization(), transformation.getGeneralization())) {
                
                // We can compare lower bounds on quality
                InformationLoss<?> bound = transformation.getLowerBound();
                if (bound != null && bound.compareTo(optimum.getInformationLoss()) >= 0) {
                    transformation.setProperty(propertyInsufficientUtility);
                    return true;
                }
=======
        // If a current optimum has been discovered
        Transformation<?> optimum = getGlobalOptimum();
        if (optimum != null && !Arrays.equals(optimum.getGeneralization(), transformation.getGeneralization())) {
            
            // We can compare lower bounds on quality
            InformationLoss<?> bound = transformation.getLowerBound();
            if (bound != null && bound.compareTo(optimum.getInformationLoss()) >= 0) {
                transformation.setProperty(propertyInsufficientUtility);
                return true;
>>>>>>> 0e207238
            }
        }
        
        // We have to process this transformation
        return false;
    }
}<|MERGE_RESOLUTION|>--- conflicted
+++ resolved
@@ -104,11 +104,7 @@
         Object nextId;
         while ((nextId = queue.poll()) != null) {
             Transformation<?> next = solutionSpace.getTransformation(nextId);
-<<<<<<< HEAD
             if (!prune(next, true)) {
-=======
-            if (!prune(next)) {
->>>>>>> 0e207238
                 step++;
                 if (step % stepping == 0) {
                     dfs(queue, next);
@@ -186,20 +182,16 @@
     /**
     * Returns whether we can prune this Transformation
     * @param transformation
+    * @param up whether this is a bottom-up search
     * @return
     */
-<<<<<<< HEAD
     protected boolean prune(Transformation<?> transformation, boolean up) {
-=======
-    protected boolean prune(Transformation<?> transformation) {
->>>>>>> 0e207238
         
         // Already expanded
         if (transformation.hasProperty(propertyExpanded) || (up && transformation.hasProperty(propertyInsufficientUtility))){
             return true;
         }
-        
-<<<<<<< HEAD
+
         if (up) {
             // If a current optimum has been discovered
             Transformation<?> optimum = getGlobalOptimum();
@@ -211,17 +203,6 @@
                     transformation.setProperty(propertyInsufficientUtility);
                     return true;
                 }
-=======
-        // If a current optimum has been discovered
-        Transformation<?> optimum = getGlobalOptimum();
-        if (optimum != null && !Arrays.equals(optimum.getGeneralization(), transformation.getGeneralization())) {
-            
-            // We can compare lower bounds on quality
-            InformationLoss<?> bound = transformation.getLowerBound();
-            if (bound != null && bound.compareTo(optimum.getInformationLoss()) >= 0) {
-                transformation.setProperty(propertyInsufficientUtility);
-                return true;
->>>>>>> 0e207238
             }
         }
         
