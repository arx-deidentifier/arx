--- conflicted
+++ resolved
@@ -1,230 +1,227 @@
-/*
- * ARX: Powerful Data Anonymization
- * Copyright 2012 - 2021 Fabian Prasser and contributors
- * 
- * Licensed under the Apache License, Version 2.0 (the "License");
- * you may not use this file except in compliance with the License.
- * You may obtain a copy of the License at
- * 
- * http://www.apache.org/licenses/LICENSE-2.0
- * 
- * Unless required by applicable law or agreed to in writing, software
- * distributed under the License is distributed on an "AS IS" BASIS,
- * WITHOUT WARRANTIES OR CONDITIONS OF ANY KIND, either express or implied.
- * See the License for the specific language governing permissions and
- * limitations under the License.
- */
-
-package org.deidentifier.arx.algorithm;
-
-import java.util.HashMap;
-import java.util.Map;
-import java.util.Map.Entry;
-
-import org.apache.commons.math3.fraction.BigFraction;
-import org.deidentifier.arx.dp.ExponentialMechanism;
-import org.deidentifier.arx.framework.check.TransformationChecker;
-import org.deidentifier.arx.framework.check.TransformationChecker.ScoreType;
-import org.deidentifier.arx.framework.check.history.History.StorageStrategy;
-import org.deidentifier.arx.framework.lattice.SolutionSpace;
-import org.deidentifier.arx.framework.lattice.Transformation;
-import org.deidentifier.arx.framework.lattice.TransformationList;
-import org.deidentifier.arx.metric.v2.ILScore;
-import org.deidentifier.arx.reliability.IntervalArithmeticDouble;
-import org.deidentifier.arx.reliability.IntervalArithmeticException;
-
-import de.linearbits.jhpl.PredictiveProperty;
-
-/**
- * This class implements the search algorithm used with data-dependent differential privacy as proposed in:
- * Bild R, Kuhn KA, Prasser F. SafePub: A Truthful Data Anonymization Algorithm With Strong Privacy Guarantees.
- * Proceedings on Privacy Enhancing Technologies. 2018(1):67-87.
- * 
- * @author Raffael Bild
- */
-public class DataDependentEDDPAlgorithm extends AbstractAlgorithm {
-
-    /** Property */
-    private final PredictiveProperty           propertyChecked;
-
-    /** Number of expansions to be performed */
-    private final int                          expansionLimit;
-
-    /** The exponential mechanism */
-    private final ExponentialMechanism<Object> exponentialMechanism;
-
-    /**
-     * Creates a new instance
-     * @param solutionSpace
-     * @param checker
-     * @param deterministic
-     * @param expansionLimit
-     * @param epsilonSearch
-     * @param timeLimit
-     * @param stepLimit
-     * @return
-     */
-    public static AbstractAlgorithm create(SolutionSpace<?> solutionSpace, TransformationChecker checker,
-                                           boolean deterministic, int expansionLimit, double epsilonSearch, int timeLimit, int stepLimit) {
-        return new DataDependentEDDPAlgorithm(solutionSpace, checker, deterministic, expansionLimit, epsilonSearch, timeLimit, stepLimit);
-    }
-
-    /**
-     * Constructor
-     * @param space
-     * @param checker
-     * @param deterministic
-     * @param expansionLimit
-     * @param epsilonSearch
-     * @param timeLimit
-     * @param stepLimit
-     */
-    private DataDependentEDDPAlgorithm(SolutionSpace<?> space, TransformationChecker checker,
-                                       boolean deterministic, int expansionLimit, double epsilonSearch, int timeLimit, int stepLimit) {
-        
-        // Init
-        super(space, checker, timeLimit, stepLimit);
-        this.checker.getHistory().setStorageStrategy(StorageStrategy.ALL);
-        this.propertyChecked = space.getPropertyChecked();
-        this.solutionSpace.setAnonymityPropertyPredictable(false);
-        this.expansionLimit = expansionLimit;
-        
-        // Sanity check
-        if (this.expansionLimit == Integer.MAX_VALUE || stepLimit == Integer.MAX_VALUE) {
-            throw new IllegalArgumentException("You must specify a step limit");
-        }
-        
-        // Calculate the privacy budget to use for each step
-        double epsilonPerStep = 0d;
-        if (this.expansionLimit != 0) {
-            IntervalArithmeticDouble arithmetic = new IntervalArithmeticDouble();
-            try {
-                epsilonPerStep = arithmetic.div(arithmetic.createInterval(epsilonSearch), arithmetic.createInterval(this.expansionLimit)).lower;
-            } catch (IntervalArithmeticException e) {
-                throw new RuntimeException(e);
-            }
-        }
-        
-        // Initialize the exponential mechanism
-        this.exponentialMechanism = new ExponentialMechanism<Object>(epsilonPerStep, deterministic);
-    }
-    
-    @Override
-    public boolean traverse() {
-<<<<<<< HEAD
-=======
-
-        // Prepare
-        super.startTraverse();
->>>>>>> bde67bac
-        
-        // Set the top-transformation to be the initial pivot element
-        Transformation<?> pivot = solutionSpace.getTop();
-        assureChecked(pivot);
-        ILScore score = (ILScore)pivot.getInformationLoss();
-        
-        // Initialize tracking
-        progress(0d);
-
-        // Track optimum
-        trackOptimum(pivot);
-        
-        // Initialize the set of candidates, each mapped to its respective score
-        Map<Object, ILScore> transformationIDToScore = new HashMap<>();
-        transformationIDToScore.put(pivot.getIdentifier(), score);
-        
-        // For each step
-        for (int step = 1; step <= expansionLimit; ++step) {
-            
-            // Add predecessors of the current pivot element to the set of candidates
-            TransformationList<?> list = pivot.getPredecessors();
-            for (int i = 0; i < list.size(); i++) {
-                Object id = list.getQuick(i);
-                if (transformationIDToScore.containsKey(id)) continue;
-                Transformation<?> predecessor = solutionSpace.getTransformation(id);
-                assureChecked(predecessor);
-                transformationIDToScore.put(id, (ILScore)predecessor.getInformationLoss());
-                
-            }
-            
-            // Remove the current pivot element from the set of candidates
-            transformationIDToScore.remove(pivot.getIdentifier());
-            
-            // Stop if no more transformations available
-            if (transformationIDToScore.isEmpty()) {
-                return false;
-            }
-            
-            // Select the next pivot element from the set of candidates using the exponential mechanism
-            Object id = executeExponentialMechanism(transformationIDToScore, exponentialMechanism);
-            pivot = solutionSpace.getTransformation(id);
-           
-            // Track optimum
-            trackOptimum(pivot);
-            
-            // Track progress
-            trackProgressFromLimits((double)step / (double)expansionLimit);
-
-            // Stop if needed
-            if (mustStop()) {
-                return false;
-            }
-        }
-        
-        // Done
-        return false;
-    }
-    
-    /**
-    * Makes sure that the given Transformation<?> has been checked
-    * @param transformation
-    */
-    private void assureChecked(final Transformation<?> transformation) {
-        if (!transformation.hasProperty(propertyChecked)) {
-            transformation.setChecked(checker.check(transformation, true, ScoreType.DP_SCORE));
-        }
-    }
-
-    /**
-     * Executes the exponential mechanism
-     * @param transformationIDToScore
-     * @param exponentialMechanism 
-     * @return
-     */
-    private Object executeExponentialMechanism(Map<Object, ILScore> transformationIDToScore, ExponentialMechanism<Object> exponentialMechanism) {
-        
-        // Convert the map into arrays of the types required by the exponential mechanism
-        Object[] values = new Object[transformationIDToScore.size()];
-        double[] scores = new double[values.length];
-
-        int i = 0;
-        for (Entry<Object, ILScore> entry : transformationIDToScore.entrySet()) {
-            values[i] = entry.getKey();
-            scores[i] = toDouble(entry.getValue().getValue());
-            i++;
-        }
-
-        // Set the probability distribution
-        exponentialMechanism.setDistribution(values, scores);
-        
-        // Select and return a value
-        return exponentialMechanism.sample();
-    }
-    
-    /**
-     * Tries converting fraction into a double which is within one ulp of the exact result.
-     * If this is not possible, an exception is thrown.
-     * @param fraction
-     * @return
-     */
-    private double toDouble(BigFraction fraction) {
-        double d = fraction.doubleValue();
-        if (Double.isInfinite(d) || Double.isNaN(d)) {
-            throw new RuntimeException("Encountered a value which can not be represented as a double");
-        }
-        if (fraction.subtract(new BigFraction(d)).abs().compareTo(new BigFraction(Math.ulp(d))) > 0) {
-            throw new RuntimeException("Encountered a value with insufficient precision");
-        }
-        return d;
-    }
-}
+/*
+ * ARX: Powerful Data Anonymization
+ * Copyright 2012 - 2021 Fabian Prasser and contributors
+ * 
+ * Licensed under the Apache License, Version 2.0 (the "License");
+ * you may not use this file except in compliance with the License.
+ * You may obtain a copy of the License at
+ * 
+ * http://www.apache.org/licenses/LICENSE-2.0
+ * 
+ * Unless required by applicable law or agreed to in writing, software
+ * distributed under the License is distributed on an "AS IS" BASIS,
+ * WITHOUT WARRANTIES OR CONDITIONS OF ANY KIND, either express or implied.
+ * See the License for the specific language governing permissions and
+ * limitations under the License.
+ */
+
+package org.deidentifier.arx.algorithm;
+
+import java.util.HashMap;
+import java.util.Map;
+import java.util.Map.Entry;
+
+import org.apache.commons.math3.fraction.BigFraction;
+import org.deidentifier.arx.dp.ExponentialMechanism;
+import org.deidentifier.arx.framework.check.TransformationChecker;
+import org.deidentifier.arx.framework.check.TransformationChecker.ScoreType;
+import org.deidentifier.arx.framework.check.history.History.StorageStrategy;
+import org.deidentifier.arx.framework.lattice.SolutionSpace;
+import org.deidentifier.arx.framework.lattice.Transformation;
+import org.deidentifier.arx.framework.lattice.TransformationList;
+import org.deidentifier.arx.metric.v2.ILScore;
+import org.deidentifier.arx.reliability.IntervalArithmeticDouble;
+import org.deidentifier.arx.reliability.IntervalArithmeticException;
+
+import de.linearbits.jhpl.PredictiveProperty;
+
+/**
+ * This class implements the search algorithm used with data-dependent differential privacy as proposed in:
+ * Bild R, Kuhn KA, Prasser F. SafePub: A Truthful Data Anonymization Algorithm With Strong Privacy Guarantees.
+ * Proceedings on Privacy Enhancing Technologies. 2018(1):67-87.
+ * 
+ * @author Raffael Bild
+ */
+public class DataDependentEDDPAlgorithm extends AbstractAlgorithm {
+
+    /** Property */
+    private final PredictiveProperty           propertyChecked;
+
+    /** Number of expansions to be performed */
+    private final int                          expansionLimit;
+
+    /** The exponential mechanism */
+    private final ExponentialMechanism<Object> exponentialMechanism;
+
+    /**
+     * Creates a new instance
+     * @param solutionSpace
+     * @param checker
+     * @param deterministic
+     * @param expansionLimit
+     * @param epsilonSearch
+     * @param timeLimit
+     * @param stepLimit
+     * @return
+     */
+    public static AbstractAlgorithm create(SolutionSpace<?> solutionSpace, TransformationChecker checker,
+                                           boolean deterministic, int expansionLimit, double epsilonSearch, int timeLimit, int stepLimit) {
+        return new DataDependentEDDPAlgorithm(solutionSpace, checker, deterministic, expansionLimit, epsilonSearch, timeLimit, stepLimit);
+    }
+
+    /**
+     * Constructor
+     * @param space
+     * @param checker
+     * @param deterministic
+     * @param expansionLimit
+     * @param epsilonSearch
+     * @param timeLimit
+     * @param stepLimit
+     */
+    private DataDependentEDDPAlgorithm(SolutionSpace<?> space, TransformationChecker checker,
+                                       boolean deterministic, int expansionLimit, double epsilonSearch, int timeLimit, int stepLimit) {
+        
+        // Init
+        super(space, checker, timeLimit, stepLimit);
+        this.checker.getHistory().setStorageStrategy(StorageStrategy.ALL);
+        this.propertyChecked = space.getPropertyChecked();
+        this.solutionSpace.setAnonymityPropertyPredictable(false);
+        this.expansionLimit = expansionLimit;
+        
+        // Sanity check
+        if (this.expansionLimit == Integer.MAX_VALUE || stepLimit == Integer.MAX_VALUE) {
+            throw new IllegalArgumentException("You must specify a step limit");
+        }
+        
+        // Calculate the privacy budget to use for each step
+        double epsilonPerStep = 0d;
+        if (this.expansionLimit != 0) {
+            IntervalArithmeticDouble arithmetic = new IntervalArithmeticDouble();
+            try {
+                epsilonPerStep = arithmetic.div(arithmetic.createInterval(epsilonSearch), arithmetic.createInterval(this.expansionLimit)).lower;
+            } catch (IntervalArithmeticException e) {
+                throw new RuntimeException(e);
+            }
+        }
+        
+        // Initialize the exponential mechanism
+        this.exponentialMechanism = new ExponentialMechanism<Object>(epsilonPerStep, deterministic);
+    }
+    
+    @Override
+    public boolean traverse() {
+
+        // Prepare
+        super.startTraverse();
+        
+        // Set the top-transformation to be the initial pivot element
+        Transformation<?> pivot = solutionSpace.getTop();
+        assureChecked(pivot);
+        ILScore score = (ILScore)pivot.getInformationLoss();
+        
+        // Initialize tracking
+        progress(0d);
+
+        // Track optimum
+        trackOptimum(pivot);
+        
+        // Initialize the set of candidates, each mapped to its respective score
+        Map<Object, ILScore> transformationIDToScore = new HashMap<>();
+        transformationIDToScore.put(pivot.getIdentifier(), score);
+        
+        // For each step
+        for (int step = 1; step <= expansionLimit; ++step) {
+            
+            // Add predecessors of the current pivot element to the set of candidates
+            TransformationList<?> list = pivot.getPredecessors();
+            for (int i = 0; i < list.size(); i++) {
+                Object id = list.getQuick(i);
+                if (transformationIDToScore.containsKey(id)) continue;
+                Transformation<?> predecessor = solutionSpace.getTransformation(id);
+                assureChecked(predecessor);
+                transformationIDToScore.put(id, (ILScore)predecessor.getInformationLoss());
+                
+            }
+            
+            // Remove the current pivot element from the set of candidates
+            transformationIDToScore.remove(pivot.getIdentifier());
+            
+            // Stop if no more transformations available
+            if (transformationIDToScore.isEmpty()) {
+                return false;
+            }
+            
+            // Select the next pivot element from the set of candidates using the exponential mechanism
+            Object id = executeExponentialMechanism(transformationIDToScore, exponentialMechanism);
+            pivot = solutionSpace.getTransformation(id);
+           
+            // Track optimum
+            trackOptimum(pivot);
+            
+            // Track progress
+            trackProgressFromLimits((double)step / (double)expansionLimit);
+
+            // Stop if needed
+            if (mustStop()) {
+                return false;
+            }
+        }
+        
+        // Done
+        return false;
+    }
+    
+    /**
+    * Makes sure that the given Transformation<?> has been checked
+    * @param transformation
+    */
+    private void assureChecked(final Transformation<?> transformation) {
+        if (!transformation.hasProperty(propertyChecked)) {
+            transformation.setChecked(checker.check(transformation, true, ScoreType.DP_SCORE));
+        }
+    }
+
+    /**
+     * Executes the exponential mechanism
+     * @param transformationIDToScore
+     * @param exponentialMechanism 
+     * @return
+     */
+    private Object executeExponentialMechanism(Map<Object, ILScore> transformationIDToScore, ExponentialMechanism<Object> exponentialMechanism) {
+        
+        // Convert the map into arrays of the types required by the exponential mechanism
+        Object[] values = new Object[transformationIDToScore.size()];
+        double[] scores = new double[values.length];
+
+        int i = 0;
+        for (Entry<Object, ILScore> entry : transformationIDToScore.entrySet()) {
+            values[i] = entry.getKey();
+            scores[i] = toDouble(entry.getValue().getValue());
+            i++;
+        }
+
+        // Set the probability distribution
+        exponentialMechanism.setDistribution(values, scores);
+        
+        // Select and return a value
+        return exponentialMechanism.sample();
+    }
+    
+    /**
+     * Tries converting fraction into a double which is within one ulp of the exact result.
+     * If this is not possible, an exception is thrown.
+     * @param fraction
+     * @return
+     */
+    private double toDouble(BigFraction fraction) {
+        double d = fraction.doubleValue();
+        if (Double.isInfinite(d) || Double.isNaN(d)) {
+            throw new RuntimeException("Encountered a value which can not be represented as a double");
+        }
+        if (fraction.subtract(new BigFraction(d)).abs().compareTo(new BigFraction(Math.ulp(d))) > 0) {
+            throw new RuntimeException("Encountered a value with insufficient precision");
+        }
+        return d;
+    }
+}