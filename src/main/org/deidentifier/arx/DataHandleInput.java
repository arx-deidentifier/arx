/*
 * ARX: Powerful Data Anonymization
 * Copyright 2012 - 2018 Fabian Prasser and contributors
 * 
 * Licensed under the Apache License, Version 2.0 (the "License");
 * you may not use this file except in compliance with the License.
 * You may obtain a copy of the License at
 * 
 * http://www.apache.org/licenses/LICENSE-2.0
 * 
 * Unless required by applicable law or agreed to in writing, software
 * distributed under the License is distributed on an "AS IS" BASIS,
 * WITHOUT WARRANTIES OR CONDITIONS OF ANY KIND, either express or implied.
 * See the License for the specific language governing permissions and
 * limitations under the License.
 */

package org.deidentifier.arx;

import java.util.ArrayList;
import java.util.Arrays;
import java.util.Iterator;
import java.util.List;

import org.deidentifier.arx.DataHandleInternal.InterruptHandler;
import org.deidentifier.arx.aggregates.StatisticsBuilder;
import org.deidentifier.arx.framework.data.DataMatrix;
import org.deidentifier.arx.framework.data.Dictionary;

/**
 * An implementation of the DataHandle interface for input data.
 *
 * @author Fabian Prasser
 * @author Florian Kohlmayer
 */
public class DataHandleInput extends DataHandle {

    /** The data. */
    protected DataMatrix data            = null;

    /** The dictionary. */
    protected Dictionary dictionary      = null;

    /** The data. */
    private DataMatrix   dataGeneralized = null;

    /** The data. */
    private DataMatrix   dataAnalyzed    = null;

    /** Is this handle locked?. */
    private boolean      locked          = false;

    /**
     * Creates a new data handle.
     *
     * @param data
     */
    protected DataHandleInput(final Data data) {
        
        // Obtain and check iterator
        Iterator<String[]> iterator = data.iterator();
        if (!iterator.hasNext()) { 
            throw new IllegalArgumentException("Data object is empty!"); 
        }

        // Register
        this.setRegistry(new DataRegistry());
        this.getRegistry().updateInput(this);
        this.definition = data.getDefinition().clone();

        // Obtain header
        String[] columns = iterator.next();
        super.setHeader(Arrays.copyOf(columns, columns.length));

        // Init dictionary
        this.dictionary = new Dictionary(header.length);
        
        // Optimized code-path, if the number of records is known
        if (data.getLength() != null && data.getLength() > 0) {
            
            // Records
            int records = data.getLength();

            // Build array
            this.data = new DataMatrix(records, header.length);
            
            // Encode data on the fly
            int row = 0;
            while (iterator.hasNext()) {
    
                // Check
                if (row == records) {
                    throw new IllegalArgumentException("Number of records exceeds estimate"); 
                }
                
                // Process a tuple
                String[] strings = iterator.next();
                int[] tuple = new int[header.length];
                for (int i = 0; i < header.length; i++) {
                    String value = (i < strings.length) ? strings[i] : DataType.NULL_VALUE;
                    value = (value != null) ? value : DataType.NULL_VALUE;
                    tuple[i] = dictionary.register(i, value);
                }
                this.data.setRow(row, tuple);
                row++;
            }

        } else { 
    
            // Encode data
            List<int[]> vals = new ArrayList<int[]>();
            while (iterator.hasNext()) {
    
                // Process a tuple
                String[] strings = iterator.next();
                int[] tuple = new int[header.length];
                for (int i = 0; i < header.length; i++) {
                    String value = (i < strings.length) ? strings[i] : DataType.NULL_VALUE;
                    value = (value != null) ? value : DataType.NULL_VALUE;
                    tuple[i] = dictionary.register(i, value);
                }
                vals.add(tuple);
            }
    
            // Build array
            this.data = new DataMatrix(vals.size(), header.length);
            for (int row = 0; row < vals.size(); row++) {
                this.data.setRow(row, vals.get(row));
            }
        }

        // finalize dictionary
        this.dictionary.finalizeAll();

        // Create datatype array
        this.columnToDataType = getColumnToDataType();
    }

    @Override
    public String getAttributeName(final int column) {
        checkRegistry();
        checkColumn(column);
        return header[column];
    }

    @Override
    public int getGeneralization(final String attribute) {
        checkRegistry();
        return 0;
    }

    @Override
    public int getNumColumns() {
        checkRegistry();
        return header.length;
    }

    @Override
    public int getNumRows() {
        checkRegistry();
        return data.getNumRows();
    }

    @Override
    public StatisticsBuilder getStatistics() {
        return new StatisticsBuilder(new DataHandleInternal(this));
    }

    @Override
    public String getValue(final int row, final int column) {
        checkRegistry();
        checkColumn(column);
        checkRow(row, data.getNumRows());
        return internalGetValue(row, column, false);
    }

    @Override
    public boolean isOutlier(int row){
        return false;
    }

    @Override
    public Iterator<String[]> iterator() {
        checkRegistry();
        return new Iterator<String[]>() {

            int index = -1;

            @Override
            public boolean hasNext() {
                return (index < data.getNumRows());
            }

            @Override
            public String[] next() {
                if (index == -1) {
                    index++;
                    return header;
                } else {
                    final String[] result = new String[header.length];
                    for (int i = 0; i < result.length; i++) {
                        result[i] = getValue(index, i);
                    }
                    index++;
                    return result;
                }
            }

            @Override
            public void remove() {
                throw new UnsupportedOperationException("Remove is not supported by this iterator");
            }
        };
    }
    
    /**
     * Releases all resources.
     */
    protected void doRelease() {
        this.setLocked(false);
        dataGeneralized = null;
        dataAnalyzed = null;
    }
    
    @Override
    protected DataType<?> getBaseDataType(final String attribute) {
        return this.getDataType(attribute);
    }

    @Override
    protected ARXConfiguration getConfiguration() {
        return null;
    }

    @Override
<<<<<<< HEAD
    protected DataMatrix getDataMatrix(int[] columns, int[] rows) {
        checkRegistry();
        return new DataMatrix(this.data, columns, rows);
    }

    @Override
    protected DataType<?>[][] getDataTypeArray() {
=======
    protected DataType<?>[] getColumnToDataType() {
>>>>>>> cdbbfd43
        checkRegistry();
        DataType<?>[] dataTypes = new DataType[header.length];
        for (int i = 0; i < header.length; i++) {
            final DataType<?> type = definition.getDataType(header[i]);
            if (type != null) {
                dataTypes[i] = type;
            } else {
                dataTypes[i] = DataType.STRING;
            }
        }
        return dataTypes;
    }
    
    @Override
    protected String[] getDistinctValues(final int column, final boolean ignoreSuppression, InterruptHandler handler) {
        checkRegistry();
        handler.checkInterrupt();
        checkColumn(column);
        handler.checkInterrupt();
        final String[] dict = dictionary.getMapping()[column];
        handler.checkInterrupt();
        final String[] vals = new String[dict.length];
        handler.checkInterrupt();
        System.arraycopy(dict, 0, vals, 0, vals.length);
        return vals;
    }

    /**
     * Returns the input buffer
     * @return
     */
    protected DataMatrix getInputBuffer() {
        checkRegistry();
        return this.dataGeneralized;
    }
    
    @Override
    protected int getValueIdentifier(int column, String value) {
        String[] values = dictionary.getMapping()[column];
        for (int index = 0; index < values.length; index++) {
            if (values[index].equals(value)) {
                return index;
            }
        }
        return -1;
    }

    @Override
    protected int internalGetEncodedValue(final int row, final int column, final boolean ignoreSuppression) {
        return data.get(row, column);
    }
    
    @Override
    protected String internalGetValue(final int row, final int column, final boolean ignoreSuppression) {
        return dictionary.getMapping()[column][data.get(row, column)];
    }

    @Override
    protected boolean internalReplace(int column,
                                      String original,
                                      String replacement) {

        String[] values = dictionary.getMapping()[column];
        boolean found = false;
        for (int i = 0; i < values.length; i++) {
            if (values[i].equals(original)) {
                values[i] = replacement;
                found = true;
            }
        }
        return found;
    }

    /**
     * Swaps the rows.
     *
     * @param row1
     * @param row2
     */
    protected void internalSwap(final int row1, final int row2) {

        // Check
        checkRow(row1, data.getNumRows());
        checkRow(row2, data.getNumRows());

        // Swap
        data.swap(row1, row2);
        if (dataGeneralized != null) dataGeneralized.swap(row1, row2);
        if (dataAnalyzed != null) dataAnalyzed.swap(row1, row2);
    }

    /**
     * Is this handle locked?.
     *
     * @return
     */
    protected boolean isLocked(){
        return this.locked;
    }

    /**
     * Overrides the handles data definition.
     *
     * @param definition
     */
    protected void setDefinition(DataDefinition definition) {
        this.definition = definition;
    }

    /**
     * Lock/unlock this handle.
     *
     * @param locked
     */
    protected void setLocked(boolean locked){
        this.locked = locked;
    }

    /**
     * Update the definition.
     *
     * @param data
     */
    protected void update(Data data){

        if (!this.isLocked()) {
            this.definition = data.getDefinition().clone();
            this.columnToDataType = getColumnToDataType();
            this.definition.setLocked(true);
        }
    }

    /**
     * Updates the definition with further data to swap.
     *
     * @param dataGeneralized
     * @param dataAnalyzed
     * @param matrixIS
     */
    protected void update(DataMatrix dataGeneralized, DataMatrix dataAnalyzed) {
        this.dataGeneralized = dataGeneralized;
        this.dataAnalyzed = dataAnalyzed;
    }
}
<|MERGE_RESOLUTION|>--- conflicted
+++ resolved
@@ -1,390 +1,386 @@
-/*
- * ARX: Powerful Data Anonymization
- * Copyright 2012 - 2018 Fabian Prasser and contributors
- * 
- * Licensed under the Apache License, Version 2.0 (the "License");
- * you may not use this file except in compliance with the License.
- * You may obtain a copy of the License at
- * 
- * http://www.apache.org/licenses/LICENSE-2.0
- * 
- * Unless required by applicable law or agreed to in writing, software
- * distributed under the License is distributed on an "AS IS" BASIS,
- * WITHOUT WARRANTIES OR CONDITIONS OF ANY KIND, either express or implied.
- * See the License for the specific language governing permissions and
- * limitations under the License.
- */
-
-package org.deidentifier.arx;
-
-import java.util.ArrayList;
-import java.util.Arrays;
-import java.util.Iterator;
-import java.util.List;
-
-import org.deidentifier.arx.DataHandleInternal.InterruptHandler;
-import org.deidentifier.arx.aggregates.StatisticsBuilder;
-import org.deidentifier.arx.framework.data.DataMatrix;
-import org.deidentifier.arx.framework.data.Dictionary;
-
-/**
- * An implementation of the DataHandle interface for input data.
- *
- * @author Fabian Prasser
- * @author Florian Kohlmayer
- */
-public class DataHandleInput extends DataHandle {
-
-    /** The data. */
-    protected DataMatrix data            = null;
-
-    /** The dictionary. */
-    protected Dictionary dictionary      = null;
-
-    /** The data. */
-    private DataMatrix   dataGeneralized = null;
-
-    /** The data. */
-    private DataMatrix   dataAnalyzed    = null;
-
-    /** Is this handle locked?. */
-    private boolean      locked          = false;
-
-    /**
-     * Creates a new data handle.
-     *
-     * @param data
-     */
-    protected DataHandleInput(final Data data) {
-        
-        // Obtain and check iterator
-        Iterator<String[]> iterator = data.iterator();
-        if (!iterator.hasNext()) { 
-            throw new IllegalArgumentException("Data object is empty!"); 
-        }
-
-        // Register
-        this.setRegistry(new DataRegistry());
-        this.getRegistry().updateInput(this);
-        this.definition = data.getDefinition().clone();
-
-        // Obtain header
-        String[] columns = iterator.next();
-        super.setHeader(Arrays.copyOf(columns, columns.length));
-
-        // Init dictionary
-        this.dictionary = new Dictionary(header.length);
-        
-        // Optimized code-path, if the number of records is known
-        if (data.getLength() != null && data.getLength() > 0) {
-            
-            // Records
-            int records = data.getLength();
-
-            // Build array
-            this.data = new DataMatrix(records, header.length);
-            
-            // Encode data on the fly
-            int row = 0;
-            while (iterator.hasNext()) {
-    
-                // Check
-                if (row == records) {
-                    throw new IllegalArgumentException("Number of records exceeds estimate"); 
-                }
-                
-                // Process a tuple
-                String[] strings = iterator.next();
-                int[] tuple = new int[header.length];
-                for (int i = 0; i < header.length; i++) {
-                    String value = (i < strings.length) ? strings[i] : DataType.NULL_VALUE;
-                    value = (value != null) ? value : DataType.NULL_VALUE;
-                    tuple[i] = dictionary.register(i, value);
-                }
-                this.data.setRow(row, tuple);
-                row++;
-            }
-
-        } else { 
-    
-            // Encode data
-            List<int[]> vals = new ArrayList<int[]>();
-            while (iterator.hasNext()) {
-    
-                // Process a tuple
-                String[] strings = iterator.next();
-                int[] tuple = new int[header.length];
-                for (int i = 0; i < header.length; i++) {
-                    String value = (i < strings.length) ? strings[i] : DataType.NULL_VALUE;
-                    value = (value != null) ? value : DataType.NULL_VALUE;
-                    tuple[i] = dictionary.register(i, value);
-                }
-                vals.add(tuple);
-            }
-    
-            // Build array
-            this.data = new DataMatrix(vals.size(), header.length);
-            for (int row = 0; row < vals.size(); row++) {
-                this.data.setRow(row, vals.get(row));
-            }
-        }
-
-        // finalize dictionary
-        this.dictionary.finalizeAll();
-
-        // Create datatype array
-        this.columnToDataType = getColumnToDataType();
-    }
-
+/*
+ * ARX: Powerful Data Anonymization
+ * Copyright 2012 - 2018 Fabian Prasser and contributors
+ * 
+ * Licensed under the Apache License, Version 2.0 (the "License");
+ * you may not use this file except in compliance with the License.
+ * You may obtain a copy of the License at
+ * 
+ * http://www.apache.org/licenses/LICENSE-2.0
+ * 
+ * Unless required by applicable law or agreed to in writing, software
+ * distributed under the License is distributed on an "AS IS" BASIS,
+ * WITHOUT WARRANTIES OR CONDITIONS OF ANY KIND, either express or implied.
+ * See the License for the specific language governing permissions and
+ * limitations under the License.
+ */
+
+package org.deidentifier.arx;
+
+import java.util.ArrayList;
+import java.util.Arrays;
+import java.util.Iterator;
+import java.util.List;
+
+import org.deidentifier.arx.DataHandleInternal.InterruptHandler;
+import org.deidentifier.arx.aggregates.StatisticsBuilder;
+import org.deidentifier.arx.framework.data.DataMatrix;
+import org.deidentifier.arx.framework.data.Dictionary;
+
+/**
+ * An implementation of the DataHandle interface for input data.
+ *
+ * @author Fabian Prasser
+ * @author Florian Kohlmayer
+ */
+public class DataHandleInput extends DataHandle {
+
+    /** The data. */
+    protected DataMatrix data            = null;
+
+    /** The dictionary. */
+    protected Dictionary dictionary      = null;
+
+    /** The data. */
+    private DataMatrix   dataGeneralized = null;
+
+    /** The data. */
+    private DataMatrix   dataAnalyzed    = null;
+
+    /** Is this handle locked?. */
+    private boolean      locked          = false;
+
+    /**
+     * Creates a new data handle.
+     *
+     * @param data
+     */
+    protected DataHandleInput(final Data data) {
+        
+        // Obtain and check iterator
+        Iterator<String[]> iterator = data.iterator();
+        if (!iterator.hasNext()) { 
+            throw new IllegalArgumentException("Data object is empty!"); 
+        }
+
+        // Register
+        this.setRegistry(new DataRegistry());
+        this.getRegistry().updateInput(this);
+        this.definition = data.getDefinition().clone();
+
+        // Obtain header
+        String[] columns = iterator.next();
+        super.setHeader(Arrays.copyOf(columns, columns.length));
+
+        // Init dictionary
+        this.dictionary = new Dictionary(header.length);
+        
+        // Optimized code-path, if the number of records is known
+        if (data.getLength() != null && data.getLength() > 0) {
+            
+            // Records
+            int records = data.getLength();
+
+            // Build array
+            this.data = new DataMatrix(records, header.length);
+            
+            // Encode data on the fly
+            int row = 0;
+            while (iterator.hasNext()) {
+    
+                // Check
+                if (row == records) {
+                    throw new IllegalArgumentException("Number of records exceeds estimate"); 
+                }
+                
+                // Process a tuple
+                String[] strings = iterator.next();
+                int[] tuple = new int[header.length];
+                for (int i = 0; i < header.length; i++) {
+                    String value = (i < strings.length) ? strings[i] : DataType.NULL_VALUE;
+                    value = (value != null) ? value : DataType.NULL_VALUE;
+                    tuple[i] = dictionary.register(i, value);
+                }
+                this.data.setRow(row, tuple);
+                row++;
+            }
+
+        } else { 
+    
+            // Encode data
+            List<int[]> vals = new ArrayList<int[]>();
+            while (iterator.hasNext()) {
+    
+                // Process a tuple
+                String[] strings = iterator.next();
+                int[] tuple = new int[header.length];
+                for (int i = 0; i < header.length; i++) {
+                    String value = (i < strings.length) ? strings[i] : DataType.NULL_VALUE;
+                    value = (value != null) ? value : DataType.NULL_VALUE;
+                    tuple[i] = dictionary.register(i, value);
+                }
+                vals.add(tuple);
+            }
+    
+            // Build array
+            this.data = new DataMatrix(vals.size(), header.length);
+            for (int row = 0; row < vals.size(); row++) {
+                this.data.setRow(row, vals.get(row));
+            }
+        }
+
+        // finalize dictionary
+        this.dictionary.finalizeAll();
+
+        // Create datatype array
+        this.columnToDataType = getColumnToDataType();
+    }
+
+    @Override
+    public String getAttributeName(final int column) {
+        checkRegistry();
+        checkColumn(column);
+        return header[column];
+    }
+
+    @Override
+    public int getGeneralization(final String attribute) {
+        checkRegistry();
+        return 0;
+    }
+
+    @Override
+    public int getNumColumns() {
+        checkRegistry();
+        return header.length;
+    }
+
+    @Override
+    public int getNumRows() {
+        checkRegistry();
+        return data.getNumRows();
+    }
+
+    @Override
+    public StatisticsBuilder getStatistics() {
+        return new StatisticsBuilder(new DataHandleInternal(this));
+    }
+
+    @Override
+    public String getValue(final int row, final int column) {
+        checkRegistry();
+        checkColumn(column);
+        checkRow(row, data.getNumRows());
+        return internalGetValue(row, column, false);
+    }
+
+    @Override
+    public boolean isOutlier(int row){
+        return false;
+    }
+
+    @Override
+    public Iterator<String[]> iterator() {
+        checkRegistry();
+        return new Iterator<String[]>() {
+
+            int index = -1;
+
+            @Override
+            public boolean hasNext() {
+                return (index < data.getNumRows());
+            }
+
+            @Override
+            public String[] next() {
+                if (index == -1) {
+                    index++;
+                    return header;
+                } else {
+                    final String[] result = new String[header.length];
+                    for (int i = 0; i < result.length; i++) {
+                        result[i] = getValue(index, i);
+                    }
+                    index++;
+                    return result;
+                }
+            }
+
+            @Override
+            public void remove() {
+                throw new UnsupportedOperationException("Remove is not supported by this iterator");
+            }
+        };
+    }
+    
+    /**
+     * Releases all resources.
+     */
+    protected void doRelease() {
+        this.setLocked(false);
+        dataGeneralized = null;
+        dataAnalyzed = null;
+    }
+    
+    @Override
+    protected DataType<?> getBaseDataType(final String attribute) {
+        return this.getDataType(attribute);
+    }
+
+    @Override
+    protected ARXConfiguration getConfiguration() {
+        return null;
+    }
+
+    @Override
+    protected DataArray getDataArray(int[] columns, int[] rows) {
+        checkRegistry();
+        return new DataArray(this.data, columns, rows);
+    }
+
     @Override
-    public String getAttributeName(final int column) {
-        checkRegistry();
-        checkColumn(column);
-        return header[column];
-    }
-
-    @Override
-    public int getGeneralization(final String attribute) {
-        checkRegistry();
-        return 0;
-    }
-
-    @Override
-    public int getNumColumns() {
-        checkRegistry();
-        return header.length;
-    }
-
-    @Override
-    public int getNumRows() {
-        checkRegistry();
-        return data.getNumRows();
-    }
-
-    @Override
-    public StatisticsBuilder getStatistics() {
-        return new StatisticsBuilder(new DataHandleInternal(this));
-    }
-
-    @Override
-    public String getValue(final int row, final int column) {
-        checkRegistry();
-        checkColumn(column);
-        checkRow(row, data.getNumRows());
-        return internalGetValue(row, column, false);
-    }
-
-    @Override
-    public boolean isOutlier(int row){
-        return false;
-    }
-
-    @Override
-    public Iterator<String[]> iterator() {
-        checkRegistry();
-        return new Iterator<String[]>() {
-
-            int index = -1;
-
-            @Override
-            public boolean hasNext() {
-                return (index < data.getNumRows());
-            }
-
-            @Override
-            public String[] next() {
-                if (index == -1) {
-                    index++;
-                    return header;
-                } else {
-                    final String[] result = new String[header.length];
-                    for (int i = 0; i < result.length; i++) {
-                        result[i] = getValue(index, i);
-                    }
-                    index++;
-                    return result;
-                }
-            }
-
-            @Override
-            public void remove() {
-                throw new UnsupportedOperationException("Remove is not supported by this iterator");
-            }
-        };
-    }
-    
-    /**
-     * Releases all resources.
-     */
-    protected void doRelease() {
-        this.setLocked(false);
-        dataGeneralized = null;
-        dataAnalyzed = null;
-    }
-    
-    @Override
-    protected DataType<?> getBaseDataType(final String attribute) {
-        return this.getDataType(attribute);
-    }
-
-    @Override
-    protected ARXConfiguration getConfiguration() {
-        return null;
-    }
-
-    @Override
-<<<<<<< HEAD
-    protected DataMatrix getDataMatrix(int[] columns, int[] rows) {
-        checkRegistry();
-        return new DataMatrix(this.data, columns, rows);
-    }
-
-    @Override
-    protected DataType<?>[][] getDataTypeArray() {
-=======
     protected DataType<?>[] getColumnToDataType() {
->>>>>>> cdbbfd43
-        checkRegistry();
-        DataType<?>[] dataTypes = new DataType[header.length];
-        for (int i = 0; i < header.length; i++) {
-            final DataType<?> type = definition.getDataType(header[i]);
-            if (type != null) {
-                dataTypes[i] = type;
-            } else {
-                dataTypes[i] = DataType.STRING;
-            }
-        }
-        return dataTypes;
-    }
-    
-    @Override
-    protected String[] getDistinctValues(final int column, final boolean ignoreSuppression, InterruptHandler handler) {
-        checkRegistry();
-        handler.checkInterrupt();
-        checkColumn(column);
-        handler.checkInterrupt();
-        final String[] dict = dictionary.getMapping()[column];
-        handler.checkInterrupt();
-        final String[] vals = new String[dict.length];
-        handler.checkInterrupt();
-        System.arraycopy(dict, 0, vals, 0, vals.length);
-        return vals;
-    }
-
-    /**
-     * Returns the input buffer
-     * @return
-     */
-    protected DataMatrix getInputBuffer() {
-        checkRegistry();
-        return this.dataGeneralized;
-    }
-    
-    @Override
-    protected int getValueIdentifier(int column, String value) {
-        String[] values = dictionary.getMapping()[column];
-        for (int index = 0; index < values.length; index++) {
-            if (values[index].equals(value)) {
-                return index;
-            }
-        }
-        return -1;
-    }
-
-    @Override
-    protected int internalGetEncodedValue(final int row, final int column, final boolean ignoreSuppression) {
-        return data.get(row, column);
-    }
-    
-    @Override
-    protected String internalGetValue(final int row, final int column, final boolean ignoreSuppression) {
-        return dictionary.getMapping()[column][data.get(row, column)];
-    }
-
-    @Override
-    protected boolean internalReplace(int column,
-                                      String original,
-                                      String replacement) {
-
-        String[] values = dictionary.getMapping()[column];
-        boolean found = false;
-        for (int i = 0; i < values.length; i++) {
-            if (values[i].equals(original)) {
-                values[i] = replacement;
-                found = true;
-            }
-        }
-        return found;
-    }
-
-    /**
-     * Swaps the rows.
-     *
-     * @param row1
-     * @param row2
-     */
-    protected void internalSwap(final int row1, final int row2) {
-
-        // Check
-        checkRow(row1, data.getNumRows());
-        checkRow(row2, data.getNumRows());
-
-        // Swap
-        data.swap(row1, row2);
-        if (dataGeneralized != null) dataGeneralized.swap(row1, row2);
-        if (dataAnalyzed != null) dataAnalyzed.swap(row1, row2);
-    }
-
-    /**
-     * Is this handle locked?.
-     *
-     * @return
-     */
-    protected boolean isLocked(){
-        return this.locked;
-    }
-
-    /**
-     * Overrides the handles data definition.
-     *
-     * @param definition
-     */
-    protected void setDefinition(DataDefinition definition) {
-        this.definition = definition;
-    }
-
-    /**
-     * Lock/unlock this handle.
-     *
-     * @param locked
-     */
-    protected void setLocked(boolean locked){
-        this.locked = locked;
-    }
-
-    /**
-     * Update the definition.
-     *
-     * @param data
-     */
-    protected void update(Data data){
-
-        if (!this.isLocked()) {
-            this.definition = data.getDefinition().clone();
-            this.columnToDataType = getColumnToDataType();
-            this.definition.setLocked(true);
-        }
-    }
-
-    /**
-     * Updates the definition with further data to swap.
-     *
-     * @param dataGeneralized
-     * @param dataAnalyzed
-     * @param matrixIS
-     */
-    protected void update(DataMatrix dataGeneralized, DataMatrix dataAnalyzed) {
-        this.dataGeneralized = dataGeneralized;
-        this.dataAnalyzed = dataAnalyzed;
-    }
-}
+        checkRegistry();
+        DataType<?>[] dataTypes = new DataType[header.length];
+        for (int i = 0; i < header.length; i++) {
+            final DataType<?> type = definition.getDataType(header[i]);
+            if (type != null) {
+                dataTypes[i] = type;
+            } else {
+                dataTypes[i] = DataType.STRING;
+            }
+        }
+        return dataTypes;
+    }
+    
+    @Override
+    protected String[] getDistinctValues(final int column, final boolean ignoreSuppression, InterruptHandler handler) {
+        checkRegistry();
+        handler.checkInterrupt();
+        checkColumn(column);
+        handler.checkInterrupt();
+        final String[] dict = dictionary.getMapping()[column];
+        handler.checkInterrupt();
+        final String[] vals = new String[dict.length];
+        handler.checkInterrupt();
+        System.arraycopy(dict, 0, vals, 0, vals.length);
+        return vals;
+    }
+
+    /**
+     * Returns the input buffer
+     * @return
+     */
+    protected DataMatrix getInputBuffer() {
+        checkRegistry();
+        return this.dataGeneralized;
+    }
+    
+    @Override
+    protected int getValueIdentifier(int column, String value) {
+        String[] values = dictionary.getMapping()[column];
+        for (int index = 0; index < values.length; index++) {
+            if (values[index].equals(value)) {
+                return index;
+            }
+        }
+        return -1;
+    }
+
+    @Override
+    protected int internalGetEncodedValue(final int row, final int column, final boolean ignoreSuppression) {
+        return data.get(row, column);
+    }
+    
+    @Override
+    protected String internalGetValue(final int row, final int column, final boolean ignoreSuppression) {
+        return dictionary.getMapping()[column][data.get(row, column)];
+    }
+
+    @Override
+    protected boolean internalReplace(int column,
+                                      String original,
+                                      String replacement) {
+
+        String[] values = dictionary.getMapping()[column];
+        boolean found = false;
+        for (int i = 0; i < values.length; i++) {
+            if (values[i].equals(original)) {
+                values[i] = replacement;
+                found = true;
+            }
+        }
+        return found;
+    }
+
+    /**
+     * Swaps the rows.
+     *
+     * @param row1
+     * @param row2
+     */
+    protected void internalSwap(final int row1, final int row2) {
+
+        // Check
+        checkRow(row1, data.getNumRows());
+        checkRow(row2, data.getNumRows());
+
+        // Swap
+        data.swap(row1, row2);
+        if (dataGeneralized != null) dataGeneralized.swap(row1, row2);
+        if (dataAnalyzed != null) dataAnalyzed.swap(row1, row2);
+    }
+
+    /**
+     * Is this handle locked?.
+     *
+     * @return
+     */
+    protected boolean isLocked(){
+        return this.locked;
+    }
+
+    /**
+     * Overrides the handles data definition.
+     *
+     * @param definition
+     */
+    protected void setDefinition(DataDefinition definition) {
+        this.definition = definition;
+    }
+
+    /**
+     * Lock/unlock this handle.
+     *
+     * @param locked
+     */
+    protected void setLocked(boolean locked){
+        this.locked = locked;
+    }
+
+    /**
+     * Update the definition.
+     *
+     * @param data
+     */
+    protected void update(Data data){
+
+        if (!this.isLocked()) {
+            this.definition = data.getDefinition().clone();
+            this.columnToDataType = getColumnToDataType();
+            this.definition.setLocked(true);
+        }
+    }
+
+    /**
+     * Updates the definition with further data to swap.
+     *
+     * @param dataGeneralized
+     * @param dataAnalyzed
+     * @param matrixIS
+     */
+    protected void update(DataMatrix dataGeneralized, DataMatrix dataAnalyzed) {
+        this.dataGeneralized = dataGeneralized;
+        this.dataAnalyzed = dataAnalyzed;
+    }
+}