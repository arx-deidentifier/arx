--- conflicted
+++ resolved
@@ -386,7 +386,6 @@
     private Integer                            heuristicSearchStepLimit              = Integer.MAX_VALUE;
 
     /** Cost/benefit configuration */
-<<<<<<< HEAD
     private ARXCostBenefitConfiguration        costBenefitConfiguration              = ARXCostBenefitConfiguration.create();
 
     /** Reliable anonymization */
@@ -394,15 +393,12 @@
 
     /** Reliable search process */
     private Boolean                            reliableSearchProcess                 = false;
-=======
-    private ARXCostBenefitConfiguration        costBenefitConfiguration                         = ARXCostBenefitConfiguration.create();
-    
+
     /** The privacy budget to use for the data-dependent differential privacy search algorithm */
-    private Double                             dpSearchBudget                                   = 0.1d;
-    
+    private Double                             dpSearchBudget                        = 0.1d;
+
     /** Number of steps to use for the data-dependent differential privacy search algorithm */
-    private Integer                            dpSearchStepNumber                               = 100;
->>>>>>> 7d2a13bf
+    private Integer                            dpSearchStepNumber                    = 100;
 
     /**
      * Creates a new configuration without tuple suppression.
