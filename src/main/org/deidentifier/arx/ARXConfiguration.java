--- conflicted
+++ resolved
@@ -625,33 +625,7 @@
      */
     @Deprecated
     public <T extends PrivacyCriterion> T getCriterion(Class<T> clazz) {
-<<<<<<< HEAD
-        checkArgument(clazz);
-        Set<T> result = new HashSet<T>();
-        for (PrivacyCriterion c : criteria) {
-            if (clazz.isInstance(c)) {
-                result.add((T) c);
-            }
-        }
-        if (result.size() > 1) {
-            throw new RuntimeException("More than one matches the query!");
-        } else if (result.size() == 1) {
-            return result.iterator().next();
-        } else {
-            return null;
-        }
-    }
-    /**
-     * Returns the cost/benefit configuration
-     */
-    public ARXCostBenefitConfiguration getCostBenefitConfiguration() {
-        if (this.costBenefitConfiguration == null) {
-            this.costBenefitConfiguration = ARXCostBenefitConfiguration.create();
-        }
-        return this.costBenefitConfiguration;
-=======
         return this.getPrivacyModel(clazz);
->>>>>>> e180689d
     }
     
     /**
@@ -678,11 +652,7 @@
         }
         return this.heuristicSearchTimeLimit;
     }
-<<<<<<< HEAD
-  
-=======
-    
->>>>>>> e180689d
+    
     /**
      * Returns the maximum number of allowed outliers.
      *
@@ -691,10 +661,7 @@
     public final double getMaxOutliers() {
         return relMaxOutliers;
     }
-<<<<<<< HEAD
-    
-=======
->>>>>>> e180689d
+    
     /**
      * Returns the quality model to be used for optimizing output data.
      * This method is deprecated. Please use getQualityModel() instead.
@@ -759,8 +726,6 @@
         }
     }
 
-<<<<<<< HEAD
-=======
     /**
      * Returns an instance of the class, if any. Throws an exception if more than one such model exists.
      *
@@ -821,8 +786,7 @@
     public Metric<?> getQualityModel() {
         return this.metric;
     }
-    
->>>>>>> e180689d
+
     /**
      * Return journalist risk threshold, 1 if there is none
      * @return
@@ -1074,7 +1038,7 @@
     public void setPracticalMonotonicity(final boolean assumeMonotonicity) {
         this.practicalMonotonicity = assumeMonotonicity;
     }
-    
+
     /**
      * Sets the quality model to be used for optimizing output data.
      *
@@ -1084,7 +1048,7 @@
         if (model == null) { throw new NullPointerException("Quality model must not be null"); }
         this.metric = model;
     }
-
+    
     /**
      * Sets whether suppression is applied to the output of anonymous as well as non-anonymous transformations. If
      * this flag is set to <code>true</code>, suppression will be applied to the output of non-anonymous 
