--- conflicted
+++ resolved
@@ -607,10 +607,9 @@
      * @return
      */
     private AbstractAlgorithm getAlgorithm(final ARXConfiguration config,
-<<<<<<< HEAD
-                                          final DataManager manager,
-                                          final SolutionSpace solutionSpace,
-                                          final TransformationChecker checker) {
+                                           final DataManager manager,
+                                           final SolutionSpace solutionSpace,
+                                           final TransformationChecker checker) {
 
         if (config.isPrivacyModelSpecified(EDDifferentialPrivacy.class)){
             EDDifferentialPrivacy edpModel = config.getPrivacyModel(EDDifferentialPrivacy.class);
@@ -620,12 +619,6 @@
             }
         }
 
-=======
-                                           final DataManager manager,
-                                           final SolutionSpace solutionSpace,
-                                           final TransformationChecker checker) {
-        
->>>>>>> 8ec36e4d
         if (config.isHeuristicSearchEnabled() || solutionSpace.getSize() > config.getHeuristicSearchThreshold()) {
             return LIGHTNINGAlgorithm.create(solutionSpace, checker, config.getHeuristicSearchTimeLimit(), config.getHeuristicSearchStepLimit());
             
