--- conflicted
+++ resolved
@@ -1,799 +1,791 @@
-/*
- * ARX: Powerful Data Anonymization
- * Copyright 2012 - 2018 Fabian Prasser and contributors
- * 
- * Licensed under the Apache License, Version 2.0 (the "License");
- * you may not use this file except in compliance with the License.
- * You may obtain a copy of the License at
- * 
- * http://www.apache.org/licenses/LICENSE-2.0
- * 
- * Unless required by applicable law or agreed to in writing, software
- * distributed under the License is distributed on an "AS IS" BASIS,
- * WITHOUT WARRANTIES OR CONDITIONS OF ANY KIND, either express or implied.
- * See the License for the specific language governing permissions and
- * limitations under the License.
- */
+/*
+ * ARX: Powerful Data Anonymization
+ * Copyright 2012 - 2018 Fabian Prasser and contributors
+ * 
+ * Licensed under the Apache License, Version 2.0 (the "License");
+ * you may not use this file except in compliance with the License.
+ * You may obtain a copy of the License at
+ * 
+ * http://www.apache.org/licenses/LICENSE-2.0
+ * 
+ * Unless required by applicable law or agreed to in writing, software
+ * distributed under the License is distributed on an "AS IS" BASIS,
+ * WITHOUT WARRANTIES OR CONDITIONS OF ANY KIND, either express or implied.
+ * See the License for the specific language governing permissions and
+ * limitations under the License.
+ */
+
+package org.deidentifier.arx;
+
+import java.io.IOException;
+import java.io.InputStream;
+import java.io.ObjectInputStream;
+import java.io.ObjectOutputStream;
+import java.io.OutputStream;
+import java.util.HashSet;
+import java.util.Iterator;
+import java.util.Set;
+
+import org.deidentifier.arx.ARXLattice.ARXNode;
+import org.deidentifier.arx.ARXLattice.Anonymity;
+import org.deidentifier.arx.DataHandleInternal.InterruptHandler;
+import org.deidentifier.arx.aggregates.StatisticsBuilder;
+import org.deidentifier.arx.framework.data.Data;
+import org.deidentifier.arx.framework.data.DataManager;
+import org.deidentifier.arx.framework.data.DataMatrix;
+
+/**
+ * An implementation of the class DataHandle for output data.
+ * 
+ * @author Fabian Prasser
+ * @author Florian Kohlmayer
+ */
+public class DataHandleOutput extends DataHandle {
+    
+    /**
+     * The class ResultIterator.
+     * 
+     * @author Fabian Prasser
+     * @author Florian Kohlmayer
+     */
+    class ResultIterator implements Iterator<String[]> {
+        
+        /** The current row. */
+        private int row = -1;
+        
+        @Override
+        public boolean hasNext() {
+            return row < dataGeneralized.getArray().getNumRows();
+        }
+        
+        @Override
+        public String[] next() {
+            
+            String[] result = null;
+            
+            /* write header */
+            if (row == -1) {
+                result = header;
+                
+                /* write a normal row */
+            } else {
+                
+                // Create row
+                result = new String[header.length];
+                for (int i = 0; i < result.length; i++) {
+                    result[i] = internalGetValue(row, i, false);
+                }
+            }
+            
+            row++;
+            return result;
+        }
+        
+        @Override
+        public void remove() {
+            throw new UnsupportedOperationException();
+        }
+    }
+
+    /** A specific slice of data */
+    private Data          dataInput;
+
+    /** A specific slice of data */
+    private Data          dataGeneralized;
+
+    /** A specific slice of data */
+    private Data          dataAggregated;
+    
+    /** A specific slice of data */
+    private Data          dataMasked;
+
+    /** Column to data */
+    private Data[]        columnToData;
+
+    /** Column to index */
+    private int[]         columnToIndex;
+
+    /** Column to suppression status */
+    private boolean[]     columnToSuppressionStatus;
+
+    /** The current result. */
+    private ARXResult     result;
+
+    /** Flag determining whether this buffer has been optimized */
+    private boolean       optimized = false;
+
+    /** Flag determining whether this buffer is anonymous */
+    private boolean       anonymous = false;
+
+    /**
+     * Instantiates a new handle.
+     * 
+     * @param result
+     * @param registry
+     * @param manager
+     * @param outputGeneralized
+     * @param outputMicroaggregated
+     * @param outputMasked
+     * @param node
+     * @param definition
+     * @param config
+     */
+    protected DataHandleOutput(final ARXResult result,
+                               final DataRegistry registry,
+                               final DataManager manager,
+                               final Data outputGeneralized,
+                               final Data outputMicroaggregated,
+                               final Data outputMasked,
+                               final ARXNode node,
+                               final DataDefinition definition,
+                               final ARXConfiguration config) {
+        
+        // Initialize
+        this.initialize(result, registry, manager, outputGeneralized, outputMicroaggregated, outputMasked, node, definition, config);
+
+        // Obtain data types
+        this.columnToDataType = getColumnToDataType();
+    }
+        
+    /**
+     * Instantiates a new handle.
+     * 
+     * @param result
+     * @param registry
+     * @param manager
+     * @param stream
+     * @param node
+     * @param definition
+     * @param config
+     * @throws IOException 
+     * @throws ClassNotFoundException 
+     */
+    protected DataHandleOutput(final ARXResult result,
+                               final DataRegistry registry,
+                               final DataManager manager,
+                               final InputStream stream,
+                               final ARXNode node,
+                               final DataDefinition definition,
+                               final ARXConfiguration config) throws ClassNotFoundException, IOException {
+        
+        // Read data from stream
+        ObjectInputStream ois = new ObjectInputStream(stream);
+        Data outputGeneralized = (Data) ois.readObject();
+        Data outputMicroaggregated = (Data) ois.readObject();
+        DataType<?>[] dataTypes = (DataType<?>[]) ois.readObject();
+        Data dataMasked = (Data) ois.readObject();
+
+        // Initialize
+        this.initialize(result, registry, manager, outputGeneralized, outputMicroaggregated, dataMasked, node, definition, config);
+
+        // Obtain data types
+        this.columnToDataType = dataTypes;
+        
+        // Mark as optimized
+        this.optimized = true;
+    }
+
+    @Override
+    public String getAttributeName(final int col) {
+        checkRegistry();
+        checkColumn(col);
+        return header[col];
+    }
+    
+    @Override
+    public DataType<?> getDataType(String attribute) {
+        checkRegistry();
+        return this.columnToDataType[this.getColumnIndexOf(attribute)];
+    }
+
+    @Override
+    public int getGeneralization(final String attribute) {
+        checkRegistry();
+        return node.getGeneralization(attribute);
+    }
+
+    @Override
+    public int getNumColumns() {
+        checkRegistry();
+        return header.length;
+    }
+    
+    @Override
+    public int getNumRows() {
+        checkRegistry();
+        return dataGeneralized.getDataLength();
+    }
+
+    @Override
+    public StatisticsBuilder getStatistics() {
+        return new StatisticsBuilder(new DataHandleInternal(this));
+    }
+
+    @Override
+    public String getValue(final int row, final int col) {
+        
+        // Check
+        checkRegistry();
+        checkColumn(col);
+        checkRow(row, dataGeneralized.getDataLength());
+        
+        // Perform
+        return internalGetValue(row, col, false);
+    }
+
+    @Override
+    public boolean isOptimized() {
+        return this.optimized;
+    }
+    
+    /**
+     * Iterator.
+     * 
+     * @return the iterator
+     */
+    @Override
+    public Iterator<String[]> iterator() {
+        checkRegistry();
+        return new ResultIterator();
+    }
+    
+    @Override
+    public boolean replace(int column, String original, String replacement) {
+        throw new UnsupportedOperationException("This operation is only supported by handles for data input");
+    }
+    
+    /**
+     * Internal method: writes some data into the output stream
+     * @param out
+     * @throws IOException 
+     */
+    public void write(OutputStream out) throws IOException {
+        ObjectOutputStream oos = new ObjectOutputStream(out);
+        oos.writeObject(this.dataGeneralized);
+        oos.writeObject(this.dataAggregated);
+        oos.writeObject(this.columnToDataType);
+        oos.writeObject(this.dataMasked);
+    }
+
+    /**
+     * Initialization method
+     * @param result
+     * @param registry
+     * @param manager
+     * @param outputGeneralized
+     * @param outputMicroaggregated
+     * @param dataMasked 
+     * @param node
+     * @param definition
+     * @param config
+     */
+    private void initialize(final ARXResult result,
+                            final DataRegistry registry,
+                            final DataManager manager,
+                            final Data outputGeneralized,
+                            final Data outputMicroaggregated,
+                            final Data dataMasked,
+                            final ARXNode node,
+                            final DataDefinition definition,
+                            final ARXConfiguration config) {
+        
+        registry.updateOutput(node, this);
+        this.setRegistry(registry);
+
+        // Extract data
+        this.dataGeneralized = outputGeneralized;
+        this.dataAggregated = outputMicroaggregated;
+        this.dataMasked = dataMasked;
+        this.dataInput = manager.getDataInput();
+        this.setHeader(manager.getHeader());
+
+        // Prepare column mappings
+        this.columnToData = new Data[header.length];
+        this.columnToIndex = new int[header.length];
+        
+        // For each different block of data: it is important that generalized data is
+        // processed before aggregated data, so that pointers for attributes that
+        // have been clustered and aggregated are overwritten accordingly.
+        for (Data data : new Data[]{dataGeneralized, dataAggregated}) {
+            
+            // For each attribute in this block
+            for (int i = 0; i < data.getHeader().length; i++) {
+                
+                // Extract
+                int column = data.getColumns()[i];
+                
+                // Store
+                this.columnToIndex[column] = i;
+                this.columnToData[column] = data;
+            }
+        }
+        
+        // Handle masked attributes
+        if (dataMasked != null) {
+            
+            // For each attribute in this block
+            for (int i = 0; i < dataMasked.getHeader().length; i++) {
+
+                // Extract
+                int column = dataMasked.getColumns()[i];
+
+                // Store
+                this.columnToIndex[column] = i;
+                this.columnToData[column] = dataMasked;
+            }
+        }
+        
+        // Handle sensitive and insensitive data
+        for (int column = 0; column < header.length; column++) {
+            
+            String attribute = header[column];
+                        
+            // Sensitive attributes
+            if (definition.getSensitiveAttributes().contains(attribute) || 
+                definition.getInsensitiveAttributes().contains(attribute)) {
+
+                // Store
+                this.columnToIndex[column] = column;
+                this.columnToData[column] = dataInput;
+            }
+        }
+        
+        // Init
+        this.columnToSuppressionStatus = getColumnToSuppressionStatus(config, definition);
+        this.result = result;
+        this.definition = definition;
+        this.anonymous = node.getAnonymity() == Anonymity.ANONYMOUS;
+        this.node = node;
+        
+        // Create view
+        this.getRegistry().createOutputSubset(node, config);
+    }
+    
+    /**
+     * Releases all resources.
+     */
+    protected void doRelease() {
+        result.releaseBuffer(this);
+        node = null;
+        dataInput = null;
+        dataGeneralized = null;
+        dataAggregated = null;
+        registry = null;
+        subset = null;
+        columnToDataType = null;
+        columnToIndex = null;
+        columnToData = null;
+        definition = null;
+        header = null;
+        headerMap = null;
+        node = null;
+    }
+    
+    /**
+     * Creates the data type array.
+     *
+     * @return
+     */
+    @Override
+    protected DataType<?>[] getColumnToDataType() {
+        
+        // Prepare
+        DataType<?>[] result = new DataType[header.length];
+        
+        // For each column
+        for (int i = 0; i < header.length; i++) {
+            
+            // Initialize
+            String attribute = header[i];
+            Data data = columnToData[i];
+            int index = columnToIndex[i];
+
+            // We first check for masking
+            if (data == dataMasked && !definition.getMaskingFunction(attribute).isTypePreserving()) {
+                result[i] = DataType.STRING;
+                
+            // Next, we check for aggregation, as it "dominates" generalization
+            } else if (data == dataAggregated && !definition.getMicroAggregationFunction(attribute).isTypePreserving()) {
+                result[i] = DataType.STRING;
+                
+            // Now we check for generalization
+            } else if (data == dataGeneralized && node.getTransformation()[index] > 0) {
+                result[i] = DataType.STRING;
+                
+            // Now we check whether this is a completely suppressed identifying variable
+            } else if (data == null) {
+                result[i] = DataType.STRING;
+                
+            // Now, we can safely assume that the data type has been preserved
+            } else {
+                result[i] = definition.getDataType(attribute);
+            }
+        }
+        
+        // Return
+        return result;
+    }
+    
+    /**
+     * Returns the suppression status for each attribute
+     * 
+     * @param config
+     * @param definition
+     * @return
+     */
+    protected boolean[] getColumnToSuppressionStatus(ARXConfiguration config, DataDefinition definition) {
+
+        // Convert
+        boolean suppressedQuasiIdentifying = (config.getSuppressedAttributeTypes() & (1 << AttributeType.ATTR_TYPE_QI)) != 0;
+        boolean suppressedSensitive = (config.getSuppressedAttributeTypes() & (1 << AttributeType.ATTR_TYPE_SE)) != 0;
+        boolean suppressedInsensitive = (config.getSuppressedAttributeTypes() & (1 << AttributeType.ATTR_TYPE_IS)) != 0;
+        
+        // Prepare
+        boolean[] result = new boolean[header.length];
+        
+        // For each column
+        for (int i = 0; i < header.length; i++) {
+            
+            // Initialize
+            String attribute = header[i];
+            Data data = columnToData[i];
+            
+            // Quasi-identifiers
+            if (data == dataAggregated || data == dataGeneralized) {
+                result[i] = suppressedQuasiIdentifying;
+                
+            // Sensitive attributes
+            } else if (definition.getSensitiveAttributes().contains(attribute)) {
+                result[i] = suppressedSensitive;
+
+            // Insensitive attributes
+            } else if (definition.getInsensitiveAttributes().contains(attribute)) {
+                result[i] = suppressedInsensitive;
+
+            // We suppress by default, e.g. for identifying variables
+            } else {
+                result[i] = true;
+            }
+        }
+        
+        // Return
+        return result;
+    }
+    
+    @Override
+    protected ARXConfiguration getConfiguration() {
+        return result.getConfiguration();
+    }
+    
+    /**
+     * Gets the distinct values.
+     *
+     * @param col the column
+     * @param ignoreSuppression
+     * @param handler
+     * @return the distinct values
+     */
+    @Override
+    protected String[] getDistinctValues(final int col, final boolean ignoreSuppression, InterruptHandler handler) {
+        
+        // Check
+        checkRegistry();
+        checkColumn(col);
+        
+        final Set<String> vals = new HashSet<String>();
+        for (int i = 0; i < getNumRows(); i++) {
+            handler.checkInterrupt();
+            vals.add(internalGetValue(i, col, ignoreSuppression));
+        }
+        handler.checkInterrupt();
+        return vals.toArray(new String[vals.size()]);
+    }
+        
+    /**
+     * Returns the input buffer
+     * @return
+     */
+    protected DataMatrix getInputBuffer() {
+        checkRegistry();
+        return registry.getInputHandle().getInputBuffer();
+    }
+    
+    /**
+     * Returns masked data. For internal use only.
+     * @return
+     */
+    protected Data getMaskedData() {
+        return this.dataMasked;
+    }
+    
+    /**
+     * Returns the output buffer
+     * @return
+     */
+    protected Data getOutputBufferGeneralized() {
+        return dataGeneralized;
+    }
+    
+    /**
+     * Returns the output buffer
+     * @return
+     */
+    protected Data getOutputBufferMicroaggregated() {
+        return dataAggregated;
+    }
+    
+    @Override
+    protected int getValueIdentifier(int column, String value) {
+        
+        // Extract info
+        Data data = columnToData[column];
+        int index = columnToIndex[column];
+        
+        // Handle identifying values
+        if (data == null) {
+            return -1;
+            
+        // Else return
+        } else {
+            String[] values = data.getDictionary().getMapping()[index];
+            for (int i = 0; i < values.length; i++) {
+                if (values[i].equals(value)) {
+                    return i;
+                }
+            }
+            return -1;
+        }
+    }
+
+    /**
+     * A negative integer, zero, or a positive integer as the first argument is
+     * less than, equal to, or greater than the second. It uses the specified
+     * data types for comparison if no generalization was applied, otherwise it
+     * uses string comparison.
+     * 
+     * @param row1
+     * @param row2
+     * @param columns
+     * @param ascending
+     * @return the int
+     */
+    @Override
+    protected int internalCompare(final int row1,
+                                  final int row2,
+                                  final int[] columns,
+                                  final boolean ascending) {
+        
+        for (final int col : columns) {
+            
+            // Identifying attributes are removed from output data
+            if (columnToData[col] == null) {
+                continue;
+            }
+            
+            int cmp = 0;
+            
+            try {
+                String s1 = internalGetValue(row1, col, false);
+                String s2 = internalGetValue(row2, col, false);
+                cmp = (s1 == DataType.ANY_VALUE && s2 == DataType.ANY_VALUE) ? 0
+                        : (s1 == DataType.ANY_VALUE ? +1
+                                : (s2 == DataType.ANY_VALUE ? -1
+                                        : columnToDataType[col].compare(s1, s2)));
+            } catch (final Exception e) {
+                throw new RuntimeException(e);
+            }
+            
+            if (cmp != 0) {
+                return ascending ? cmp : -cmp;
+            }
+        }
+        return 0;
+    }
+    
+    @Override
+    protected int internalGetEncodedValue(final int row,
+                                          final int col,
+                                          final boolean ignoreSuppression) {
+
+        // Extract info
+        Data data = columnToData[col];
+        
+        // Handle identifying values
+        if (data == null) {
+            return -1;
+            
+        // Handle suppressed values
+        } else if (!ignoreSuppression && (dataGeneralized.getArray().get(row, 0) & Data.OUTLIER_MASK) !=0 && columnToSuppressionStatus[col]) {
+            return -1;
+            
+        // Handle all other values
+        } else {
+            
+            // Decode and return
+            return data.getArray().get(row, columnToIndex[col]) & Data.REMOVE_OUTLIER_MASK;
+        }
+    }
+    
+    /**
+     * Gets the value internal.
+     * 
+     * @param row the row
+     * @param col the col
+     * @return the value internal
+     */
+    @Override
+    protected String internalGetValue(final int row, 
+                                      final int col,
+                                      final boolean ignoreSuppression) {
+
+        // Extract info
+        Data data = columnToData[col];
+        int index = columnToIndex[col];
+        
+        // Handle identifying values
+        if (data == null) {
+            return DataType.ANY_VALUE;
+            
+        // Handle suppressed values
+        } else if (!ignoreSuppression && (dataGeneralized.getArray().get(row, 0) & Data.OUTLIER_MASK) !=0 && columnToSuppressionStatus[col]) {
+            return DataType.ANY_VALUE;
+            
+        // Handle all other values
+        } else {
+            
+            // Decode
+            int value = data.getArray().get(row, index) & Data.REMOVE_OUTLIER_MASK;
+            String[][] dictionary = data.getDictionary().getMapping();
+            return dictionary[index][value];
+        }
+    }
+    
+    /**
+     * Returns whether the given row is an outlier.
+     *
+     * @param row
+     * @return
+     */
+    protected boolean internalIsOutlier(final int row) {
+        return ((dataGeneralized.getArray().get(row, 0) & Data.OUTLIER_MASK) != 0);
+    }
+    
+    @Override
+    protected boolean internalIsOutlier(int row, int[] columns) {
+
+        for (int column : columns) {
+
+            // Extract info
+            Data data = columnToData[column];
+            
+            // Identifying values are suppressed
+            if (data == null) {
+                continue;
+            }
+                
+            // Suppressed values are suppressed
+            if ((dataGeneralized.getArray().get(row, 0) & Data.OUTLIER_MASK) !=0 && columnToSuppressionStatus[column]) {
+                continue;
+            }
+            
+            // Extract info
+            int index = columnToIndex[column];
+            
+            // Completely generalized values are suppressed
+            int suppressed = data.getDictionary().getSuppressedCodes()[index];
+            if ((data.getArray().get(row, index) & Data.REMOVE_OUTLIER_MASK) == suppressed) {
+                continue;
+            }
+            
+            // Not suppressed
+            return false;
+        }
+        return true;
+    }
+    
+
+    @Override
+    protected boolean internalReplace(int column,
+                                      String original,
+                                      String replacement) {
+        
+        // Check
+        if (column >= header.length || column < 0) {
+            return false;
+        }
+
+        // Extract info
+        Data data = columnToData[column];
+        int index = columnToIndex[column];
+        
+        // Check
+        if (data == null) {
+            return false;
+        }
+        
+        // Extract dictionary values
+        String[] values = data.getDictionary().getMapping()[index];
+        
+        // Replace
+        boolean found = false;
+        for (int i = 0; i < values.length; i++) {
+            if (values[i].equals(original)) {
+                values[i] = replacement;
+                found = true;
+            }
+        }
+        
+        // Return
+        return found;
+    }
 
-package org.deidentifier.arx;
+    /**
+     * Swap internal.
+     * 
+     * @param row1 the row1
+     * @param row2 the row2
+     */
+    protected void internalSwap(final int row1, final int row2) {
+        
+        // Swap generalized data
+        dataGeneralized.getArray().swap(row1, row2);
+        
+        // Swap aggregated data
+        if (dataAggregated.getArray().getNumRows() != 0) {
+            dataAggregated.getArray().swap(row1, row2);
+        }
+    }
 
-import java.io.IOException;
-import java.io.InputStream;
-import java.io.ObjectInputStream;
-import java.io.ObjectOutputStream;
-import java.io.OutputStream;
-import java.util.HashSet;
-import java.util.Iterator;
-import java.util.Set;
-
-import org.deidentifier.arx.ARXLattice.ARXNode;
-import org.deidentifier.arx.ARXLattice.Anonymity;
-import org.deidentifier.arx.DataHandleInternal.InterruptHandler;
-import org.deidentifier.arx.aggregates.StatisticsBuilder;
-import org.deidentifier.arx.framework.data.Data;
-import org.deidentifier.arx.framework.data.DataManager;
-import org.deidentifier.arx.framework.data.DataMatrix;
-
-/**
- * An implementation of the class DataHandle for output data.
- * 
- * @author Fabian Prasser
- * @author Florian Kohlmayer
- */
-public class DataHandleOutput extends DataHandle {
-    
-    /**
-     * The class ResultIterator.
-     * 
-     * @author Fabian Prasser
-     * @author Florian Kohlmayer
-     */
-    class ResultIterator implements Iterator<String[]> {
-        
-        /** The current row. */
-        private int row = -1;
-        
-        @Override
-        public boolean hasNext() {
-            return row < dataGeneralized.getArray().getNumRows();
-        }
-        
-        @Override
-        public String[] next() {
-            
-            String[] result = null;
-            
-            /* write header */
-            if (row == -1) {
-                result = header;
-                
-                /* write a normal row */
-            } else {
-                
-                // Create row
-                result = new String[header.length];
-                for (int i = 0; i < result.length; i++) {
-                    result[i] = internalGetValue(row, i, false);
-                }
-            }
-            
-            row++;
-            return result;
-        }
-        
-        @Override
-        public void remove() {
-            throw new UnsupportedOperationException();
-        }
-    }
-
-    /** A specific slice of data */
-    private Data          dataInput;
-
-    /** A specific slice of data */
-    private Data          dataGeneralized;
-
-    /** A specific slice of data */
-    private Data          dataAggregated;
-    
-    /** A specific slice of data */
-    private Data          dataMasked;
-
-    /** Column to data */
-    private Data[]        columnToData;
-
-    /** Column to index */
-    private int[]         columnToIndex;
-
-    /** Column to suppression status */
-    private boolean[]     columnToSuppressionStatus;
-
-    /** The current result. */
-    private ARXResult     result;
-
-    /** Flag determining whether this buffer has been optimized */
-    private boolean       optimized = false;
-
-    /** Flag determining whether this buffer is anonymous */
-    private boolean       anonymous = false;
-
-    /**
-     * Instantiates a new handle.
-     * 
-     * @param result
-     * @param registry
-     * @param manager
-     * @param outputGeneralized
-     * @param outputMicroaggregated
-     * @param outputMasked
-     * @param node
-     * @param definition
-     * @param config
-     */
-    protected DataHandleOutput(final ARXResult result,
-                               final DataRegistry registry,
-                               final DataManager manager,
-                               final Data outputGeneralized,
-                               final Data outputMicroaggregated,
-                               final Data outputMasked,
-                               final ARXNode node,
-                               final DataDefinition definition,
-                               final ARXConfiguration config) {
-        
-        // Initialize
-        this.initialize(result, registry, manager, outputGeneralized, outputMicroaggregated, outputMasked, node, definition, config);
-
-        // Obtain data types
-        this.columnToDataType = getColumnToDataType();
-    }
-        
-    /**
-     * Instantiates a new handle.
-     * 
-     * @param result
-     * @param registry
-     * @param manager
-     * @param stream
-     * @param node
-     * @param definition
-     * @param config
-     * @throws IOException 
-     * @throws ClassNotFoundException 
-     */
-    protected DataHandleOutput(final ARXResult result,
-                               final DataRegistry registry,
-                               final DataManager manager,
-                               final InputStream stream,
-                               final ARXNode node,
-                               final DataDefinition definition,
-                               final ARXConfiguration config) throws ClassNotFoundException, IOException {
-        
-        // Read data from stream
-        ObjectInputStream ois = new ObjectInputStream(stream);
-        Data outputGeneralized = (Data) ois.readObject();
-        Data outputMicroaggregated = (Data) ois.readObject();
-        DataType<?>[] dataTypes = (DataType<?>[]) ois.readObject();
-        Data dataMasked = (Data) ois.readObject();
-
-        // Initialize
-        this.initialize(result, registry, manager, outputGeneralized, outputMicroaggregated, dataMasked, node, definition, config);
-
-        // Obtain data types
-        this.columnToDataType = dataTypes;
-        
-        // Mark as optimized
-        this.optimized = true;
-    }
-
-    @Override
-    public String getAttributeName(final int col) {
-        checkRegistry();
-        checkColumn(col);
-        return header[col];
-    }
-    
-    @Override
-    public DataType<?> getDataType(String attribute) {
-        checkRegistry();
-        return this.columnToDataType[this.getColumnIndexOf(attribute)];
-    }
-
-    @Override
-    public int getGeneralization(final String attribute) {
-        checkRegistry();
-        return node.getGeneralization(attribute);
-    }
-
-    @Override
-    public int getNumColumns() {
-        checkRegistry();
-        return header.length;
-    }
-    
-    @Override
-    public int getNumRows() {
-        checkRegistry();
-        return dataGeneralized.getDataLength();
-    }
-
-    @Override
-    public StatisticsBuilder getStatistics() {
-        return new StatisticsBuilder(new DataHandleInternal(this));
-    }
-
-    @Override
-    public String getValue(final int row, final int col) {
-        
-        // Check
-        checkRegistry();
-        checkColumn(col);
-        checkRow(row, dataGeneralized.getDataLength());
-        
-        // Perform
-        return internalGetValue(row, col, false);
-    }
-
-    @Override
-    public boolean isOptimized() {
-        return this.optimized;
-    }
-    
-    /**
-     * Iterator.
-     * 
-     * @return the iterator
-     */
-    @Override
-    public Iterator<String[]> iterator() {
-        checkRegistry();
-        return new ResultIterator();
-    }
-    
-    @Override
-    public boolean replace(int column, String original, String replacement) {
-        throw new UnsupportedOperationException("This operation is only supported by handles for data input");
-    }
-    
-    /**
-     * Internal method: writes some data into the output stream
-     * @param out
-     * @throws IOException 
-     */
-    public void write(OutputStream out) throws IOException {
-        ObjectOutputStream oos = new ObjectOutputStream(out);
-        oos.writeObject(this.dataGeneralized);
-        oos.writeObject(this.dataAggregated);
-        oos.writeObject(this.columnToDataType);
-        oos.writeObject(this.dataMasked);
-    }
-
-    /**
-     * Initialization method
-     * @param result
-     * @param registry
-     * @param manager
-     * @param outputGeneralized
-     * @param outputMicroaggregated
-     * @param dataMasked 
-     * @param node
-     * @param definition
-     * @param config
-     */
-    private void initialize(final ARXResult result,
-                            final DataRegistry registry,
-                            final DataManager manager,
-                            final Data outputGeneralized,
-                            final Data outputMicroaggregated,
-                            final Data dataMasked,
-                            final ARXNode node,
-                            final DataDefinition definition,
-                            final ARXConfiguration config) {
-        
-        registry.updateOutput(node, this);
-        this.setRegistry(registry);
-
-        // Extract data
-        this.dataGeneralized = outputGeneralized;
-        this.dataAggregated = outputMicroaggregated;
-        this.dataMasked = dataMasked;
-        this.dataInput = manager.getDataInput();
-        this.setHeader(manager.getHeader());
-
-        // Prepare column mappings
-        this.columnToData = new Data[header.length];
-        this.columnToIndex = new int[header.length];
-        
-        // For each different block of data: it is important that generalized data is
-        // processed before aggregated data, so that pointers for attributes that
-        // have been clustered and aggregated are overwritten accordingly.
-        for (Data data : new Data[]{dataGeneralized, dataAggregated}) {
-            
-            // For each attribute in this block
-            for (int i = 0; i < data.getHeader().length; i++) {
-                
-                // Extract
-                int column = data.getColumns()[i];
-                
-                // Store
-                this.columnToIndex[column] = i;
-                this.columnToData[column] = data;
-            }
-        }
-        
-        // Handle masked attributes
-        if (dataMasked != null) {
-            
-            // For each attribute in this block
-            for (int i = 0; i < dataMasked.getHeader().length; i++) {
-
-                // Extract
-                int column = dataMasked.getColumns()[i];
-
-                // Store
-                this.columnToIndex[column] = i;
-                this.columnToData[column] = dataMasked;
-            }
-        }
-        
-        // Handle sensitive and insensitive data
-        for (int column = 0; column < header.length; column++) {
-            
-            String attribute = header[column];
-                        
-            // Sensitive attributes
-            if (definition.getSensitiveAttributes().contains(attribute) || 
-                definition.getInsensitiveAttributes().contains(attribute)) {
-
-                // Store
-                this.columnToIndex[column] = column;
-                this.columnToData[column] = dataInput;
-            }
-        }
-        
-        // Init
-        this.columnToSuppressionStatus = getColumnToSuppressionStatus(config, definition);
-        this.result = result;
-        this.definition = definition;
-        this.anonymous = node.getAnonymity() == Anonymity.ANONYMOUS;
-        this.node = node;
-        
-        // Create view
-        this.getRegistry().createOutputSubset(node, config);
-    }
-    
-    /**
-     * Releases all resources.
-     */
-    protected void doRelease() {
-        result.releaseBuffer(this);
-        node = null;
-        dataInput = null;
-        dataGeneralized = null;
-        dataAggregated = null;
-        registry = null;
-        subset = null;
-        columnToDataType = null;
-        columnToIndex = null;
-        columnToData = null;
-        definition = null;
-        header = null;
-        headerMap = null;
-        node = null;
-    }
-    
-    /**
-     * Creates the data type array.
-     *
-     * @return
-     */
-    @Override
-    protected DataType<?>[] getColumnToDataType() {
-        
-        // Prepare
-        DataType<?>[] result = new DataType[header.length];
-        
-        // For each column
-        for (int i = 0; i < header.length; i++) {
-            
-            // Initialize
-            String attribute = header[i];
-            Data data = columnToData[i];
-            int index = columnToIndex[i];
-
-            // We first check for masking
-            if (data == dataMasked && !definition.getMaskingFunction(attribute).isTypePreserving()) {
-                result[i] = DataType.STRING;
-                
-            // Next, we check for aggregation, as it "dominates" generalization
-            } else if (data == dataAggregated && !definition.getMicroAggregationFunction(attribute).isTypePreserving()) {
-                result[i] = DataType.STRING;
-                
-            // Now we check for generalization
-            } else if (data == dataGeneralized && node.getTransformation()[index] > 0) {
-                result[i] = DataType.STRING;
-                
-            // Now we check whether this is a completely suppressed identifying variable
-            } else if (data == null) {
-                result[i] = DataType.STRING;
-                
-            // Now, we can safely assume that the data type has been preserved
-            } else {
-                result[i] = definition.getDataType(attribute);
-            }
-        }
-        
-        // Return
-        return result;
-    }
-    
-    /**
-     * Returns the suppression status for each attribute
-     * 
-     * @param config
-     * @param definition
-     * @return
-     */
-    protected boolean[] getColumnToSuppressionStatus(ARXConfiguration config, DataDefinition definition) {
-
-        // Convert
-        boolean suppressedQuasiIdentifying = (config.getSuppressedAttributeTypes() & (1 << AttributeType.ATTR_TYPE_QI)) != 0;
-        boolean suppressedSensitive = (config.getSuppressedAttributeTypes() & (1 << AttributeType.ATTR_TYPE_SE)) != 0;
-        boolean suppressedInsensitive = (config.getSuppressedAttributeTypes() & (1 << AttributeType.ATTR_TYPE_IS)) != 0;
-        
-        // Prepare
-        boolean[] result = new boolean[header.length];
-        
-        // For each column
-        for (int i = 0; i < header.length; i++) {
-            
-            // Initialize
-            String attribute = header[i];
-            Data data = columnToData[i];
-            
-            // Quasi-identifiers
-            if (data == dataAggregated || data == dataGeneralized) {
-                result[i] = suppressedQuasiIdentifying;
-                
-            // Sensitive attributes
-            } else if (definition.getSensitiveAttributes().contains(attribute)) {
-                result[i] = suppressedSensitive;
-
-            // Insensitive attributes
-            } else if (definition.getInsensitiveAttributes().contains(attribute)) {
-                result[i] = suppressedInsensitive;
-
-            // We suppress by default, e.g. for identifying variables
-            } else {
-                result[i] = true;
-            }
-        }
-        
-        // Return
-        return result;
-    }
-    
-    @Override
-    protected ARXConfiguration getConfiguration() {
-        return result.getConfiguration();
-    }
-    
-    /**
-     * Gets the distinct values.
-     *
-     * @param col the column
-     * @param ignoreSuppression
-     * @param handler
-     * @return the distinct values
-     */
-    @Override
-    protected String[] getDistinctValues(final int col, final boolean ignoreSuppression, InterruptHandler handler) {
-        
-        // Check
-        checkRegistry();
-        checkColumn(col);
-        
-        final Set<String> vals = new HashSet<String>();
-        for (int i = 0; i < getNumRows(); i++) {
-            handler.checkInterrupt();
-            vals.add(internalGetValue(i, col, ignoreSuppression));
-        }
-        handler.checkInterrupt();
-        return vals.toArray(new String[vals.size()]);
-    }
-        
-    /**
-     * Returns the input buffer
-     * @return
-     */
-    protected DataMatrix getInputBuffer() {
-        checkRegistry();
-        return registry.getInputHandle().getInputBuffer();
-    }
-    
-    /**
-     * Returns masked data. For internal use only.
-     * @return
-     */
-    protected Data getMaskedData() {
-        return this.dataMasked;
-    }
-    
-    /**
-     * Returns the output buffer
-     * @return
-     */
-    protected Data getOutputBufferGeneralized() {
-        return dataGeneralized;
-    }
-    
-    /**
-     * Returns the output buffer
-     * @return
-     */
-    protected Data getOutputBufferMicroaggregated() {
-        return dataAggregated;
-    }
-    
-    @Override
-    protected int getValueIdentifier(int column, String value) {
-        
-        // Extract info
-        Data data = columnToData[column];
-        int index = columnToIndex[column];
-        
-        // Handle identifying values
-        if (data == null) {
-            return -1;
-            
-        // Else return
-        } else {
-            String[] values = data.getDictionary().getMapping()[index];
-            for (int i = 0; i < values.length; i++) {
-                if (values[i].equals(value)) {
-                    return i;
-                }
-            }
-            return -1;
-        }
-    }
-
-    /**
-     * A negative integer, zero, or a positive integer as the first argument is
-     * less than, equal to, or greater than the second. It uses the specified
-     * data types for comparison if no generalization was applied, otherwise it
-     * uses string comparison.
-     * 
-     * @param row1
-     * @param row2
-     * @param columns
-     * @param ascending
-     * @return the int
-     */
-    @Override
-    protected int internalCompare(final int row1,
-                                  final int row2,
-                                  final int[] columns,
-                                  final boolean ascending) {
-        
-        for (final int col : columns) {
-            
-            // Identifying attributes are removed from output data
-            if (columnToData[col] == null) {
-                continue;
-            }
-            
-            int cmp = 0;
-            
-            try {
-                String s1 = internalGetValue(row1, col, false);
-                String s2 = internalGetValue(row2, col, false);
-                cmp = (s1 == DataType.ANY_VALUE && s2 == DataType.ANY_VALUE) ? 0
-                        : (s1 == DataType.ANY_VALUE ? +1
-                                : (s2 == DataType.ANY_VALUE ? -1
-                                        : columnToDataType[col].compare(s1, s2)));
-            } catch (final Exception e) {
-                throw new RuntimeException(e);
-            }
-            
-            if (cmp != 0) {
-                return ascending ? cmp : -cmp;
-            }
-        }
-        return 0;
-    }
-    
-    @Override
-    protected int internalGetEncodedValue(final int row,
-                                          final int col,
-                                          final boolean ignoreSuppression) {
-
-        // Extract info
-        Data data = columnToData[col];
-        
-        // Handle identifying values
-        if (data == null) {
-            return -1;
-            
-        // Handle suppressed values
-        } else if (!ignoreSuppression && (dataGeneralized.getArray().get(row, 0) & Data.OUTLIER_MASK) !=0 && columnToSuppressionStatus[col]) {
-            return -1;
-            
-        // Handle all other values
-        } else {
-            
-            // Decode and return
-            return data.getArray().get(row, columnToIndex[col]) & Data.REMOVE_OUTLIER_MASK;
-        }
-    }
-    
-    /**
-     * Gets the value internal.
-     * 
-     * @param row the row
-     * @param col the col
-     * @return the value internal
-     */
-    @Override
-    protected String internalGetValue(final int row, 
-                                      final int col,
-                                      final boolean ignoreSuppression) {
-
-        // Extract info
-        Data data = columnToData[col];
-        int index = columnToIndex[col];
-        
-        // Handle identifying values
-        if (data == null) {
-            return DataType.ANY_VALUE;
-            
-        // Handle suppressed values
-        } else if (!ignoreSuppression && (dataGeneralized.getArray().get(row, 0) & Data.OUTLIER_MASK) !=0 && columnToSuppressionStatus[col]) {
-            return DataType.ANY_VALUE;
-            
-        // Handle all other values
-        } else {
-            
-            // Decode
-            int value = data.getArray().get(row, index) & Data.REMOVE_OUTLIER_MASK;
-            String[][] dictionary = data.getDictionary().getMapping();
-            return dictionary[index][value];
-        }
-    }
-    
-    /**
-     * Returns whether the given row is an outlier.
-     *
-     * @param row
-     * @return
-     */
-    protected boolean internalIsOutlier(final int row) {
-        return ((dataGeneralized.getArray().get(row, 0) & Data.OUTLIER_MASK) != 0);
-    }
-    
-    @Override
-    protected boolean internalIsOutlier(int row, int[] columns) {
-
-        for (int column : columns) {
-
-            // Extract info
-            Data data = columnToData[column];
-            
-            // Identifying values are suppressed
-            if (data == null) {
-                continue;
-            }
-                
-            // Suppressed values are suppressed
-            if ((dataGeneralized.getArray().get(row, 0) & Data.OUTLIER_MASK) !=0 && columnToSuppressionStatus[column]) {
-                continue;
-            }
-            
-            // Extract info
-            int index = columnToIndex[column];
-            
-            // Completely generalized values are suppressed
-            int suppressed = data.getDictionary().getSuppressedCodes()[index];
-            if ((data.getArray().get(row, index) & Data.REMOVE_OUTLIER_MASK) == suppressed) {
-                continue;
-            }
-            
-            // Not suppressed
-            return false;
-        }
-        return true;
-    }
-    
-
-    @Override
-    protected boolean internalReplace(int column,
-                                      String original,
-                                      String replacement) {
-        
-        // Check
-        if (column >= header.length || column < 0) {
-            return false;
-        }
-
-        // Extract info
-        Data data = columnToData[column];
-        int index = columnToIndex[column];
-        
-        // Check
-        if (data == null) {
-            return false;
-        }
-        
-        // Extract dictionary values
-        String[] values = data.getDictionary().getMapping()[index];
-        
-        // Replace
-        boolean found = false;
-        for (int i = 0; i < values.length; i++) {
-            if (values[i].equals(original)) {
-                values[i] = replacement;
-                found = true;
-            }
-        }
-        
-        // Return
-        return found;
-    }
-<<<<<<< HEAD
-	
-=======
-
->>>>>>> b00cdd9d
-    /**
-     * Swap internal.
-     * 
-     * @param row1 the row1
-     * @param row2 the row2
-     */
-    protected void internalSwap(final int row1, final int row2) {
-        
-        // Swap generalized data
-        dataGeneralized.getArray().swap(row1, row2);
-        
-        // Swap aggregated data
-        if (dataAggregated.getArray().getNumRows() != 0) {
-            dataAggregated.getArray().swap(row1, row2);
-        }
-    }
-<<<<<<< HEAD
-	
-=======
-
->>>>>>> b00cdd9d
-    @Override
-    protected boolean isAnonymous() {
-        return this.anonymous;
-    }
-    
-    /**
-     * Marks this handle as optimized
-     * @param optimized
-     */
-    protected void setOptimized(boolean optimized) {
-        this.optimized = true;
-    }
-
-    /**
-     * Used to update data types after local recoding
-     * @param transformation
-     */
-    protected void updateDataTypes(int[] transformation) {
-
-        // For each column
-        for (int i = 0; i < header.length; i++) {
-            
-            // Initialize
-            Data data = columnToData[i];
-            int index = columnToIndex[i];
-            
-            // Here, we only check for generalization
-            if (data == dataGeneralized && transformation[index] > 0) {
-                columnToDataType[i] = DataType.STRING;
-            }
-        }
-    }
+    @Override
+    protected boolean isAnonymous() {
+        return this.anonymous;
+    }
+    
+    /**
+     * Marks this handle as optimized
+     * @param optimized
+     */
+    protected void setOptimized(boolean optimized) {
+        this.optimized = true;
+    }
+
+    /**
+     * Used to update data types after local recoding
+     * @param transformation
+     */
+    protected void updateDataTypes(int[] transformation) {
+
+        // For each column
+        for (int i = 0; i < header.length; i++) {
+            
+            // Initialize
+            Data data = columnToData[i];
+            int index = columnToIndex[i];
+            
+            // Here, we only check for generalization
+            if (data == dataGeneralized && transformation[index] > 0) {
+                columnToDataType[i] = DataType.STRING;
+            }
+        }
+    }
 }