/*
 * ARX: Powerful Data Anonymization
 * Copyright 2012 - 2018 Fabian Prasser and contributors
 * 
 * Licensed under the Apache License, Version 2.0 (the "License");
 * you may not use this file except in compliance with the License.
 * You may obtain a copy of the License at
 * 
 * http://www.apache.org/licenses/LICENSE-2.0
 * 
 * Unless required by applicable law or agreed to in writing, software
 * distributed under the License is distributed on an "AS IS" BASIS,
 * WITHOUT WARRANTIES OR CONDITIONS OF ANY KIND, either express or implied.
 * See the License for the specific language governing permissions and
 * limitations under the License.
 */

package org.deidentifier.arx.criteria;

import org.deidentifier.arx.ARXConfiguration;
import org.deidentifier.arx.certificate.elements.ElementData;
<<<<<<< HEAD
import org.deidentifier.arx.exceptions.ReliabilityException;
=======
import org.deidentifier.arx.common.FastIntDoubleMap;
>>>>>>> 28d5ca6a
import org.deidentifier.arx.framework.check.groupify.HashGroupifyEntry;
import org.deidentifier.arx.framework.data.DataManager;
import org.deidentifier.arx.framework.lattice.Transformation;
import org.deidentifier.arx.reliability.IntervalArithmeticDouble;
import org.deidentifier.arx.reliability.IntervalArithmeticException;
import org.deidentifier.arx.reliability.IntervalDouble;

<<<<<<< HEAD
import com.carrotsearch.hppc.IntDoubleOpenHashMap;
import com.carrotsearch.hppc.IntObjectOpenHashMap;

=======
>>>>>>> 28d5ca6a
/**
 * The t-closeness criterion for ordered attributes.
 *
 * @author Fabian Prasser
 * @author Florian Kohlmayer
 * @author Philip Offtermatt
 * @author Raffael Bild
 */
public class OrderedDistanceTCloseness extends TCloseness {

    /** SVUID */
    private static final long serialVersionUID = -2395544663063577862L;

    /** The original distribution. */
    private double[]          distribution;

    /** The order of the elements. */
    private int[]             order;
    
<<<<<<< HEAD
    /** Reliable properties of the original distribution*/
    private IntervalDouble[]  reliableDistribution;
=======
    /** The order of the elements. */
    private int[]             orderNumber;
    
    /** Partial distances of the original distribution. */
    private double[]          baseDistances;
    
    /** Partial sums of the original distribution. */
    private double[]          baseSums;

    /** Minimal order number that must be present */
    private int               minOrder;
>>>>>>> 28d5ca6a
    
    /**
     * Creates a new instance of the t-closeness criterion for ordered attributes as proposed in:
     * Li N, Li T, Venkatasubramanian S.
     * t-Closeness: Privacy beyond k-anonymity and l-diversity.
     * 23rd International Conference on Data Engineering. 2007:106-115.
     *
     * @param attribute
     * @param t
     */
    public OrderedDistanceTCloseness(String attribute, double t) {
        super(attribute, t);
    }

    @Override
    public OrderedDistanceTCloseness clone() {
        return new OrderedDistanceTCloseness(this.getAttribute(), this.getT());
    }
    
    @Override
    public void initialize(DataManager manager, ARXConfiguration config) {
        
        // Super
        super.initialize(manager, config);
        
        // Obtain data
        this.distribution = manager.getDistribution(attribute);
        this.order = manager.getOrder(attribute);
<<<<<<< HEAD
        try {
            this.reliableDistribution = manager.getReliableDistribution(attribute);
        } catch (ReliabilityException e) {
            this.reliableDistribution = null;
        }
    }
=======
        this.orderNumber = getOrderNumbers(order);
        this.baseDistances = new double[order.length];
        this.baseSums = new double[order.length];
        
        // Prepare
        double threshold = t * (order.length - 1d);
        double distance = 0d;
        double sum_i = 0d;
>>>>>>> 28d5ca6a

        // Find minimal order number that must be present and initialize base distances and sums
        this.minOrder = this.order.length;
        for (int orderNum = 0; orderNum < this.order.length; orderNum++) {
            
            // Compute summands and distances
            int value = this.order[orderNum];
            sum_i -= this.distribution[value];
            distance += Math.abs(sum_i);
            this.baseDistances[orderNum] = distance;
            this.baseSums[orderNum] = sum_i;
            
            // Check
            if (distance > threshold) {
                this.minOrder = orderNum;
                break;
            }
        }
    }
    
    @Override
    public boolean isAnonymous(Transformation node, HashGroupifyEntry entry) {

        // Init
        int[] buckets = entry.distributions[index].getBuckets();
        double count = entry.count;
        
        // Prepare
        int currentMinOrder = Integer.MAX_VALUE;
        FastIntDoubleMap map = new FastIntDoubleMap(buckets.length / 2);
        for (int i = 0; i < buckets.length; i += 2) {
            if (buckets[i] != -1) { // bucket not empty
                int value = buckets[i];
                double frequency = ((double) buckets[i + 1] / count);
                map.put(value, frequency);
                currentMinOrder = Math.min(currentMinOrder,  orderNumber[value]);
            }
        }
        
        // Prune
        if (currentMinOrder > this.minOrder) {
            return false;
        }
        
        // Calculate distance
        double threshold = t * (order.length - 1d);
        double distance = currentMinOrder > 0 ? baseDistances[currentMinOrder - 1] : 0d;
        double sum_i = currentMinOrder > 0 ? baseSums[currentMinOrder - 1] : 0d;
        
        // Calculate and check
        for (int i = currentMinOrder; i < order.length; i++) {
            
            // Compute summands and distance
            int value = order[i];
            sum_i += (map.get(value, 0d) - distribution[value]);
            distance += Math.abs(sum_i);
            
            // Early abort
            if (distance > threshold) {
                return false;
            }
        }
        
        // Yes
        return true;
    }
    
<<<<<<< HEAD
    @Override
    public boolean isReliablyAnonymous(Transformation node, HashGroupifyEntry entry) {
        
        // TODO merge with master

        try {
            // Check
            if (reliableDistribution == null) {
                return isAnonymous(node, entry);
            }
            
            // Init
            IntervalArithmeticDouble ia = new IntervalArithmeticDouble();
            int[] buckets = entry.distributions[index].getBuckets();
            IntervalDouble count = ia.createInterval(entry.count);
            
            // Prepare
            IntObjectOpenHashMap<IntervalDouble> map = new IntObjectOpenHashMap<IntervalDouble>(buckets.length/2);
            for (int i = 0; i < buckets.length; i += 2) {
                if (buckets[i] != -1) { // bucket not empty
                    int value = buckets[i];
                    IntervalDouble frequency = ia.div(ia.createInterval(buckets[i + 1]), count);
                    map.put(value, frequency);
                }
            }
            IntervalDouble threshold = ia.mult(ia.createInterval(t), ia.createInterval(order.length - 1));
            IntervalDouble distance = ia.createInterval(0);
            IntervalDouble sum_i = ia.createInterval(0);
            IntervalDouble zero = ia.createInterval(0);
            
            // Calculate and check
            for (int i=0; i<order.length; i++) {
                
                // Compute summands and distance
                int value = order[i];
                sum_i = ia.add(sum_i, ia.sub(map.getOrDefault(value, zero), reliableDistribution[value]));
                distance = ia.add(distance, ia.abs(sum_i));
                
                // Early abort
                if (!ia.lessThanOrEqual(distance, threshold)) {
                    return false;
                }
            }

            // Yes
            return true;
            
        // Check for arithmetic issues
        } catch (IntervalArithmeticException | ArithmeticException | IndexOutOfBoundsException e) {
            return false;
        }
    }

    @Override
    public boolean isReliableAnonymizationSupported() {
        return reliableDistribution != null;
    }

=======
>>>>>>> 28d5ca6a
    @Override
    public boolean isLocalRecodingSupported() {
        return true;
    }

    @Override
    public ElementData render() {
        ElementData result = new ElementData("t-Closeness");
        result.addProperty("Attribute", attribute);
        result.addProperty("Threshold (t)", this.t);
        result.addProperty("Distance", "Ordered");
        return result;
    }

    @Override
    public String toString() {
        return t+"-closeness with ordered distance for attribute '"+attribute+"'";
    }

    /**
     * Maps values to order nums
     * @param order
     * @return
     */
    private int[] getOrderNumbers(int[] order) {
        int[] result = new int[order.length];
        for (int orderNum = 0; orderNum < order.length; orderNum++) {
            result[order[orderNum]] = orderNum;
        }
        return result;
    }
}<|MERGE_RESOLUTION|>--- conflicted
+++ resolved
@@ -19,24 +19,11 @@
 
 import org.deidentifier.arx.ARXConfiguration;
 import org.deidentifier.arx.certificate.elements.ElementData;
-<<<<<<< HEAD
-import org.deidentifier.arx.exceptions.ReliabilityException;
-=======
 import org.deidentifier.arx.common.FastIntDoubleMap;
->>>>>>> 28d5ca6a
 import org.deidentifier.arx.framework.check.groupify.HashGroupifyEntry;
 import org.deidentifier.arx.framework.data.DataManager;
 import org.deidentifier.arx.framework.lattice.Transformation;
-import org.deidentifier.arx.reliability.IntervalArithmeticDouble;
-import org.deidentifier.arx.reliability.IntervalArithmeticException;
-import org.deidentifier.arx.reliability.IntervalDouble;
 
-<<<<<<< HEAD
-import com.carrotsearch.hppc.IntDoubleOpenHashMap;
-import com.carrotsearch.hppc.IntObjectOpenHashMap;
-
-=======
->>>>>>> 28d5ca6a
 /**
  * The t-closeness criterion for ordered attributes.
  *
@@ -56,10 +43,6 @@
     /** The order of the elements. */
     private int[]             order;
     
-<<<<<<< HEAD
-    /** Reliable properties of the original distribution*/
-    private IntervalDouble[]  reliableDistribution;
-=======
     /** The order of the elements. */
     private int[]             orderNumber;
     
@@ -71,7 +54,6 @@
 
     /** Minimal order number that must be present */
     private int               minOrder;
->>>>>>> 28d5ca6a
     
     /**
      * Creates a new instance of the t-closeness criterion for ordered attributes as proposed in:
@@ -100,14 +82,6 @@
         // Obtain data
         this.distribution = manager.getDistribution(attribute);
         this.order = manager.getOrder(attribute);
-<<<<<<< HEAD
-        try {
-            this.reliableDistribution = manager.getReliableDistribution(attribute);
-        } catch (ReliabilityException e) {
-            this.reliableDistribution = null;
-        }
-    }
-=======
         this.orderNumber = getOrderNumbers(order);
         this.baseDistances = new double[order.length];
         this.baseSums = new double[order.length];
@@ -116,7 +90,6 @@
         double threshold = t * (order.length - 1d);
         double distance = 0d;
         double sum_i = 0d;
->>>>>>> 28d5ca6a
 
         // Find minimal order number that must be present and initialize base distances and sums
         this.minOrder = this.order.length;
@@ -184,67 +157,6 @@
         return true;
     }
     
-<<<<<<< HEAD
-    @Override
-    public boolean isReliablyAnonymous(Transformation node, HashGroupifyEntry entry) {
-        
-        // TODO merge with master
-
-        try {
-            // Check
-            if (reliableDistribution == null) {
-                return isAnonymous(node, entry);
-            }
-            
-            // Init
-            IntervalArithmeticDouble ia = new IntervalArithmeticDouble();
-            int[] buckets = entry.distributions[index].getBuckets();
-            IntervalDouble count = ia.createInterval(entry.count);
-            
-            // Prepare
-            IntObjectOpenHashMap<IntervalDouble> map = new IntObjectOpenHashMap<IntervalDouble>(buckets.length/2);
-            for (int i = 0; i < buckets.length; i += 2) {
-                if (buckets[i] != -1) { // bucket not empty
-                    int value = buckets[i];
-                    IntervalDouble frequency = ia.div(ia.createInterval(buckets[i + 1]), count);
-                    map.put(value, frequency);
-                }
-            }
-            IntervalDouble threshold = ia.mult(ia.createInterval(t), ia.createInterval(order.length - 1));
-            IntervalDouble distance = ia.createInterval(0);
-            IntervalDouble sum_i = ia.createInterval(0);
-            IntervalDouble zero = ia.createInterval(0);
-            
-            // Calculate and check
-            for (int i=0; i<order.length; i++) {
-                
-                // Compute summands and distance
-                int value = order[i];
-                sum_i = ia.add(sum_i, ia.sub(map.getOrDefault(value, zero), reliableDistribution[value]));
-                distance = ia.add(distance, ia.abs(sum_i));
-                
-                // Early abort
-                if (!ia.lessThanOrEqual(distance, threshold)) {
-                    return false;
-                }
-            }
-
-            // Yes
-            return true;
-            
-        // Check for arithmetic issues
-        } catch (IntervalArithmeticException | ArithmeticException | IndexOutOfBoundsException e) {
-            return false;
-        }
-    }
-
-    @Override
-    public boolean isReliableAnonymizationSupported() {
-        return reliableDistribution != null;
-    }
-
-=======
->>>>>>> 28d5ca6a
     @Override
     public boolean isLocalRecodingSupported() {
         return true;
