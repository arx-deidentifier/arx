/*
 * ARX: Powerful Data Anonymization
 * Copyright 2012 - 2018 Fabian Prasser and contributors
 * 
 * Licensed under the Apache License, Version 2.0 (the "License");
 * you may not use this file except in compliance with the License.
 * You may obtain a copy of the License at
 * 
 * http://www.apache.org/licenses/LICENSE-2.0
 * 
 * Unless required by applicable law or agreed to in writing, software
 * distributed under the License is distributed on an "AS IS" BASIS,
 * WITHOUT WARRANTIES OR CONDITIONS OF ANY KIND, either express or implied.
 * See the License for the specific language governing permissions and
 * limitations under the License.
 */

package org.deidentifier.arx;

import org.deidentifier.arx.aggregates.StatisticsBuilder;

/**
 * Wrapper class that provides information to StatisticsBuilder.
 *
 * @author Fabian Prasser
 */
public class DataHandleInternal {

    /** Interface */
    public static interface InterruptHandler {
        
        /** Method*/
        public void checkInterrupt();
    }

    /** Handle */
    private DataHandle handle;

    /**
     * Constructor
     * @param handle
     * @param anonymous
     */
    protected DataHandleInternal(DataHandle handle){
        this.handle = handle;
    }

    /**
     * Returns the associated input handle, itself if there is none.
     * @return
     */
    public DataHandleInternal getAssociatedInput() {
        
        // Check if input already
        if (!this.isOutput()) {
            return this;
        }
        
        // Obtain
        DataHandle input = this.handle.registry.getInputHandle();
        
        // Map to subset
        if (this.getSuperset() != null) {
            input = input.getView();
        }
        
        // Return
        return new DataHandleInternal(input);
    }

    /**
     * Method
     * @param column
     * @return
     */
    public String getAttributeName(int column) {
        return handle.getAttributeName(column);
    }

    /**
     * 
     *
     * @param attribute
     * @return
     */
    public DataType<?> getBaseDataType(String attribute) {
        return handle.getBaseDataType(attribute);
    }

    /**
     * Delegate
     * @param attribute
     * @return
     */
    public int getColumnIndexOf(String attribute) {
        return handle.getColumnIndexOf(attribute);
    }

    /**
<<<<<<< HEAD
     * Returns a raw data matrix as needed for SUDA2
     * @return
     */
    public DataMatrix getDataMatrix(int[] columns) {
        return this.handle.getDataMatrix(columns);
    }

    /**
     * Method
     * @param attribute
=======
     * Returns the associated configuration, if any. Null otherwise.
>>>>>>> cdbbfd43
     * @return
     */
    public ARXConfiguration getConfiguration() {
        return handle.getConfiguration();
    }

    /**
     * Method
     * @param attribute
     * @return
     */
    public DataType<?> getDataType(String attribute) {
        return handle.getDataType(attribute);
    }

    /**
     * Method
     * @return
     */
    public DataDefinition getDefinition() {
        return handle.getDefinition();
    }

    /**
     * Delegate
     * @param column
     * @return
     */
    public String[] getDistinctValues(int column) {
        return handle.getDistinctValues(column);
    }
    
    /**
     * Method
     * @param column
     * @param ignoreSuppression
     * @param stop
     * @return
     */
    public String[] getDistinctValues(int column, boolean ignoreSuppression, InterruptHandler stop) {
        return handle.getDistinctValues(column, ignoreSuppression, stop);
    }

    /**
     * Method
     * @param column
     * @param stop
     * @return
     */
    public String[] getDistinctValues(int column, InterruptHandler stop) {
        return handle.getDistinctValues(column, false, stop);
    }
    
    /**
     * Gets the encoded value. Returns -1 for suppressed values.
     */
    public int getEncodedValue(final int row, final int col, final boolean ignoreSuppression) {
        return handle.internalGetEncodedValue(row, col, ignoreSuppression);
    }

    /**
     * Method
     * @param attribute
     * @return
     */
    public int getGeneralization(String attribute) {
        return handle.getGeneralization(attribute);
    }

    /**
     * Returns the underlying handle. This should rarely be used.
     * @return
     */
    public DataHandle getHandle() {
        return this.handle;
    }

    /**
     * Method
     * @return
     */
    public int getNumColumns() {
        return handle.getNumColumns();
    }

    /**
     * Method
     * @return
     */
    public int getNumRows() {   
        return handle.getNumRows();
    }
  
    public StatisticsBuilder getStatisticsBuilder() {
        return this.handle.getStatistics();
    }
  
    /**
     * Returns the superset, if this handle is a subset
     * @return
     */
    public DataHandleInternal getSuperset() {
        if (!(handle instanceof DataHandleSubset)) {
            return null;
        } else {
            return new DataHandleInternal(((DataHandleSubset)handle).getSource());
        }
    }

    /**
     * Method
     * @param row
     * @param column
     * @return
     */
    public String getValue(int row, int column) {
        return handle.getValue(row, column);
    }
<<<<<<< HEAD

=======
    
>>>>>>> cdbbfd43
    /**
     * Gets the value
     */
    public String getValue(final int row, final int col, final boolean ignoreSuppression) {
        return handle.internalGetValue(row, col, ignoreSuppression);
    }

    /**
     * Returns the internal id of the given value
     * @param column
     * @param value
     * @return
     */
    public int getValueIdentifier(int column, String value) {
        return this.handle.getValueIdentifier(column, value);
    }
    
    /**
     * Returns the view
     * @return
     */
    public DataHandleInternal getView() {
        return new DataHandleInternal(handle.getView());
    }

    /**
     * Returns whether the handle is anonymous
     * @return
     */
    public boolean isAnonymous() {
        return handle.isAnonymous();
    }

    /**
     * Returns whether the handle is optimized
     * @return
     */
    public boolean isOptimized() {
        return handle.isOptimized();
    }

    /**
     * Returns whether the given row is suppressed
     * @param row
     * @return
     */
    public boolean isOutlier(int row) {
        return handle.isOutlier(row);
    }
    
    /**
     * Returns whether this is an output handle
     * @return
     */
    public boolean isOutput() {
        if (this.getSuperset() != null) {
            return this.getSuperset().isOutput();
        } else {
            return this.handle instanceof DataHandleOutput;
        }
    }
}
<|MERGE_RESOLUTION|>--- conflicted
+++ resolved
@@ -1,298 +1,291 @@
-/*
- * ARX: Powerful Data Anonymization
- * Copyright 2012 - 2018 Fabian Prasser and contributors
- * 
- * Licensed under the Apache License, Version 2.0 (the "License");
- * you may not use this file except in compliance with the License.
- * You may obtain a copy of the License at
- * 
- * http://www.apache.org/licenses/LICENSE-2.0
- * 
- * Unless required by applicable law or agreed to in writing, software
- * distributed under the License is distributed on an "AS IS" BASIS,
- * WITHOUT WARRANTIES OR CONDITIONS OF ANY KIND, either express or implied.
- * See the License for the specific language governing permissions and
- * limitations under the License.
- */
+/*
+ * ARX: Powerful Data Anonymization
+ * Copyright 2012 - 2018 Fabian Prasser and contributors
+ * 
+ * Licensed under the Apache License, Version 2.0 (the "License");
+ * you may not use this file except in compliance with the License.
+ * You may obtain a copy of the License at
+ * 
+ * http://www.apache.org/licenses/LICENSE-2.0
+ * 
+ * Unless required by applicable law or agreed to in writing, software
+ * distributed under the License is distributed on an "AS IS" BASIS,
+ * WITHOUT WARRANTIES OR CONDITIONS OF ANY KIND, either express or implied.
+ * See the License for the specific language governing permissions and
+ * limitations under the License.
+ */
+
+package org.deidentifier.arx;
+
+import org.deidentifier.arx.aggregates.StatisticsBuilder;
+
+/**
+ * Wrapper class that provides information to StatisticsBuilder.
+ *
+ * @author Fabian Prasser
+ */
+public class DataHandleInternal {
+
+    /** Interface */
+    public static interface InterruptHandler {
+        
+        /** Method*/
+        public void checkInterrupt();
+    }
+
+    /** Handle */
+    private DataHandle handle;
+
+    /**
+     * Constructor
+     * @param handle
+     * @param anonymous
+     */
+    protected DataHandleInternal(DataHandle handle){
+        this.handle = handle;
+    }
+
+    /**
+     * Returns the associated input handle, itself if there is none.
+     * @return
+     */
+    public DataHandleInternal getAssociatedInput() {
+        
+        // Check if input already
+        if (!this.isOutput()) {
+            return this;
+        }
+        
+        // Obtain
+        DataHandle input = this.handle.registry.getInputHandle();
+        
+        // Map to subset
+        if (this.getSuperset() != null) {
+            input = input.getView();
+        }
+        
+        // Return
+        return new DataHandleInternal(input);
+    }
+
+    /**
+     * Method
+     * @param column
+     * @return
+     */
+    public String getAttributeName(int column) {
+        return handle.getAttributeName(column);
+    }
+
+    /**
+     * 
+     *
+     * @param attribute
+     * @return
+     */
+    public DataType<?> getBaseDataType(String attribute) {
+        return handle.getBaseDataType(attribute);
+    }
+
+    /**
+     * Delegate
+     * @param attribute
+     * @return
+     */
+    public int getColumnIndexOf(String attribute) {
+        return handle.getColumnIndexOf(attribute);
+    }
+
+    /**
+     * Returns a raw data array needed for some functionalities. Suppressed records will not be included.
+     * @param columns Columns to include
+     * @param rows Rows to include. Can be null.
+     * @return
+     */
+    public DataArray getDataArray(int[] columns) {
+        return this.handle.getDataArray(columns);
+    }
+    
+    /**
+    * Returns the associated configuration, if any. Null otherwise.
+    * @return
+    */
+   public ARXConfiguration getConfiguration() {
+       return handle.getConfiguration();
+   }
+
+    /**
+     * Method
+     * @param attribute
+     * @return
+     */
+    public DataType<?> getDataType(String attribute) {
+        return handle.getDataType(attribute);
+    }
+
+    /**
+     * Method
+     * @return
+     */
+    public DataDefinition getDefinition() {
+        return handle.getDefinition();
+    }
+
+    /**
+     * Delegate
+     * @param column
+     * @return
+     */
+    public String[] getDistinctValues(int column) {
+        return handle.getDistinctValues(column);
+    }
+    
+    /**
+     * Method
+     * @param column
+     * @param ignoreSuppression
+     * @param stop
+     * @return
+     */
+    public String[] getDistinctValues(int column, boolean ignoreSuppression, InterruptHandler stop) {
+        return handle.getDistinctValues(column, ignoreSuppression, stop);
+    }
+
+    /**
+     * Method
+     * @param column
+     * @param stop
+     * @return
+     */
+    public String[] getDistinctValues(int column, InterruptHandler stop) {
+        return handle.getDistinctValues(column, false, stop);
+    }
+    
+    /**
+     * Gets the encoded value. Returns -1 for suppressed values.
+     */
+    public int getEncodedValue(final int row, final int col, final boolean ignoreSuppression) {
+        return handle.internalGetEncodedValue(row, col, ignoreSuppression);
+    }
+
+    /**
+     * Method
+     * @param attribute
+     * @return
+     */
+    public int getGeneralization(String attribute) {
+        return handle.getGeneralization(attribute);
+    }
+
+    /**
+     * Returns the underlying handle. This should rarely be used.
+     * @return
+     */
+    public DataHandle getHandle() {
+        return this.handle;
+    }
+
+    /**
+     * Method
+     * @return
+     */
+    public int getNumColumns() {
+        return handle.getNumColumns();
+    }
+
+    /**
+     * Method
+     * @return
+     */
+    public int getNumRows() {   
+        return handle.getNumRows();
+    }
+  
+    public StatisticsBuilder getStatisticsBuilder() {
+        return this.handle.getStatistics();
+    }
+  
+    /**
+     * Returns the superset, if this handle is a subset
+     * @return
+     */
+    public DataHandleInternal getSuperset() {
+        if (!(handle instanceof DataHandleSubset)) {
+            return null;
+        } else {
+            return new DataHandleInternal(((DataHandleSubset)handle).getSource());
+        }
+    }
 
-package org.deidentifier.arx;
+    /**
+     * Method
+     * @param row
+     * @param column
+     * @return
+     */
+    public String getValue(int row, int column) {
+        return handle.getValue(row, column);
+    }
 
-import org.deidentifier.arx.aggregates.StatisticsBuilder;
-
-/**
- * Wrapper class that provides information to StatisticsBuilder.
- *
- * @author Fabian Prasser
- */
-public class DataHandleInternal {
-
-    /** Interface */
-    public static interface InterruptHandler {
-        
-        /** Method*/
-        public void checkInterrupt();
-    }
-
-    /** Handle */
-    private DataHandle handle;
-
-    /**
-     * Constructor
-     * @param handle
-     * @param anonymous
-     */
-    protected DataHandleInternal(DataHandle handle){
-        this.handle = handle;
-    }
-
-    /**
-     * Returns the associated input handle, itself if there is none.
-     * @return
-     */
-    public DataHandleInternal getAssociatedInput() {
-        
-        // Check if input already
-        if (!this.isOutput()) {
-            return this;
-        }
-        
-        // Obtain
-        DataHandle input = this.handle.registry.getInputHandle();
-        
-        // Map to subset
-        if (this.getSuperset() != null) {
-            input = input.getView();
-        }
-        
-        // Return
-        return new DataHandleInternal(input);
-    }
-
-    /**
-     * Method
-     * @param column
-     * @return
-     */
-    public String getAttributeName(int column) {
-        return handle.getAttributeName(column);
-    }
-
-    /**
-     * 
-     *
-     * @param attribute
-     * @return
-     */
-    public DataType<?> getBaseDataType(String attribute) {
-        return handle.getBaseDataType(attribute);
-    }
-
-    /**
-     * Delegate
-     * @param attribute
-     * @return
-     */
-    public int getColumnIndexOf(String attribute) {
-        return handle.getColumnIndexOf(attribute);
-    }
-
-    /**
-<<<<<<< HEAD
-     * Returns a raw data matrix as needed for SUDA2
-     * @return
-     */
-    public DataMatrix getDataMatrix(int[] columns) {
-        return this.handle.getDataMatrix(columns);
-    }
-
-    /**
-     * Method
-     * @param attribute
-=======
-     * Returns the associated configuration, if any. Null otherwise.
->>>>>>> cdbbfd43
-     * @return
-     */
-    public ARXConfiguration getConfiguration() {
-        return handle.getConfiguration();
-    }
-
-    /**
-     * Method
-     * @param attribute
-     * @return
-     */
-    public DataType<?> getDataType(String attribute) {
-        return handle.getDataType(attribute);
-    }
-
-    /**
-     * Method
-     * @return
-     */
-    public DataDefinition getDefinition() {
-        return handle.getDefinition();
-    }
-
-    /**
-     * Delegate
-     * @param column
-     * @return
-     */
-    public String[] getDistinctValues(int column) {
-        return handle.getDistinctValues(column);
-    }
-    
-    /**
-     * Method
-     * @param column
-     * @param ignoreSuppression
-     * @param stop
-     * @return
-     */
-    public String[] getDistinctValues(int column, boolean ignoreSuppression, InterruptHandler stop) {
-        return handle.getDistinctValues(column, ignoreSuppression, stop);
-    }
-
-    /**
-     * Method
-     * @param column
-     * @param stop
-     * @return
-     */
-    public String[] getDistinctValues(int column, InterruptHandler stop) {
-        return handle.getDistinctValues(column, false, stop);
-    }
-    
-    /**
-     * Gets the encoded value. Returns -1 for suppressed values.
-     */
-    public int getEncodedValue(final int row, final int col, final boolean ignoreSuppression) {
-        return handle.internalGetEncodedValue(row, col, ignoreSuppression);
-    }
-
-    /**
-     * Method
-     * @param attribute
-     * @return
-     */
-    public int getGeneralization(String attribute) {
-        return handle.getGeneralization(attribute);
-    }
-
-    /**
-     * Returns the underlying handle. This should rarely be used.
-     * @return
-     */
-    public DataHandle getHandle() {
-        return this.handle;
-    }
-
-    /**
-     * Method
-     * @return
-     */
-    public int getNumColumns() {
-        return handle.getNumColumns();
-    }
-
-    /**
-     * Method
-     * @return
-     */
-    public int getNumRows() {   
-        return handle.getNumRows();
-    }
-  
-    public StatisticsBuilder getStatisticsBuilder() {
-        return this.handle.getStatistics();
-    }
-  
-    /**
-     * Returns the superset, if this handle is a subset
-     * @return
-     */
-    public DataHandleInternal getSuperset() {
-        if (!(handle instanceof DataHandleSubset)) {
-            return null;
-        } else {
-            return new DataHandleInternal(((DataHandleSubset)handle).getSource());
-        }
-    }
-
-    /**
-     * Method
-     * @param row
-     * @param column
-     * @return
-     */
-    public String getValue(int row, int column) {
-        return handle.getValue(row, column);
-    }
-<<<<<<< HEAD
-
-=======
-    
->>>>>>> cdbbfd43
-    /**
-     * Gets the value
-     */
-    public String getValue(final int row, final int col, final boolean ignoreSuppression) {
-        return handle.internalGetValue(row, col, ignoreSuppression);
-    }
-
-    /**
-     * Returns the internal id of the given value
-     * @param column
-     * @param value
-     * @return
-     */
-    public int getValueIdentifier(int column, String value) {
-        return this.handle.getValueIdentifier(column, value);
-    }
-    
-    /**
-     * Returns the view
-     * @return
-     */
-    public DataHandleInternal getView() {
-        return new DataHandleInternal(handle.getView());
-    }
-
-    /**
-     * Returns whether the handle is anonymous
-     * @return
-     */
-    public boolean isAnonymous() {
-        return handle.isAnonymous();
-    }
-
-    /**
-     * Returns whether the handle is optimized
-     * @return
-     */
-    public boolean isOptimized() {
-        return handle.isOptimized();
-    }
-
-    /**
-     * Returns whether the given row is suppressed
-     * @param row
-     * @return
-     */
-    public boolean isOutlier(int row) {
-        return handle.isOutlier(row);
-    }
-    
-    /**
-     * Returns whether this is an output handle
-     * @return
-     */
-    public boolean isOutput() {
-        if (this.getSuperset() != null) {
-            return this.getSuperset().isOutput();
-        } else {
-            return this.handle instanceof DataHandleOutput;
-        }
-    }
-}
+    /**
+     * Gets the value
+     */
+    public String getValue(final int row, final int col, final boolean ignoreSuppression) {
+        return handle.internalGetValue(row, col, ignoreSuppression);
+    }
+
+    /**
+     * Returns the internal id of the given value
+     * @param column
+     * @param value
+     * @return
+     */
+    public int getValueIdentifier(int column, String value) {
+        return this.handle.getValueIdentifier(column, value);
+    }
+    
+    /**
+     * Returns the view
+     * @return
+     */
+    public DataHandleInternal getView() {
+        return new DataHandleInternal(handle.getView());
+    }
+
+    /**
+     * Returns whether the handle is anonymous
+     * @return
+     */
+    public boolean isAnonymous() {
+        return handle.isAnonymous();
+    }
+
+    /**
+     * Returns whether the handle is optimized
+     * @return
+     */
+    public boolean isOptimized() {
+        return handle.isOptimized();
+    }
+
+    /**
+     * Returns whether the given row is suppressed
+     * @param row
+     * @return
+     */
+    public boolean isOutlier(int row) {
+        return handle.isOutlier(row);
+    }
+    
+    /**
+     * Returns whether this is an output handle
+     * @return
+     */
+    public boolean isOutput() {
+        if (this.getSuperset() != null) {
+            return this.getSuperset().isOutput();
+        } else {
+            return this.handle instanceof DataHandleOutput;
+        }
+    }
+}