/*
 * ARX: Powerful Data Anonymization
 * Copyright 2012 - 2017 Fabian Prasser, Florian Kohlmayer and contributors
 * 
 * Licensed under the Apache License, Version 2.0 (the "License");
 * you may not use this file except in compliance with the License.
 * You may obtain a copy of the License at
 * 
 * http://www.apache.org/licenses/LICENSE-2.0
 * 
 * Unless required by applicable law or agreed to in writing, software
 * distributed under the License is distributed on an "AS IS" BASIS,
 * WITHOUT WARRANTIES OR CONDITIONS OF ANY KIND, either express or implied.
 * See the License for the specific language governing permissions and
 * limitations under the License.
 */

package org.deidentifier.arx.metric;

import java.io.Serializable;
import java.util.Arrays;
import java.util.List;
import java.util.Map;

import org.deidentifier.arx.ARXConfiguration;
import org.deidentifier.arx.DataDefinition;
import org.deidentifier.arx.DataSubset;
import org.deidentifier.arx.RowSet;
import org.deidentifier.arx.certificate.elements.ElementData;
import org.deidentifier.arx.criteria.PrivacyCriterion;
import org.deidentifier.arx.framework.check.groupify.HashGroupify;
import org.deidentifier.arx.framework.check.groupify.HashGroupifyEntry;
import org.deidentifier.arx.framework.data.Data;
import org.deidentifier.arx.framework.data.DataManager;
import org.deidentifier.arx.framework.data.GeneralizationHierarchy;
import org.deidentifier.arx.framework.lattice.Transformation;
import org.deidentifier.arx.metric.v2.AbstractILMultiDimensional;
import org.deidentifier.arx.metric.v2.AbstractMetricMultiDimensional;
import org.deidentifier.arx.metric.v2.ILSingleDimensional;
import org.deidentifier.arx.metric.v2.MetricMDHeight;
import org.deidentifier.arx.metric.v2.MetricMDNMLoss;
import org.deidentifier.arx.metric.v2.MetricMDNMLossPotentiallyPrecomputed;
import org.deidentifier.arx.metric.v2.MetricMDNMLossPrecomputed;
import org.deidentifier.arx.metric.v2.MetricMDNMNormalizedSSE;
import org.deidentifier.arx.metric.v2.MetricMDNMPrecision;
import org.deidentifier.arx.metric.v2.MetricMDNMSSE;
import org.deidentifier.arx.metric.v2.MetricMDNUEntropy;
import org.deidentifier.arx.metric.v2.MetricMDNUEntropyPotentiallyPrecomputed;
import org.deidentifier.arx.metric.v2.MetricMDNUEntropyPrecomputed;
import org.deidentifier.arx.metric.v2.MetricMDNUNMEntropy;
import org.deidentifier.arx.metric.v2.MetricMDNUNMEntropyPotentiallyPrecomputed;
import org.deidentifier.arx.metric.v2.MetricMDNUNMEntropyPrecomputed;
import org.deidentifier.arx.metric.v2.MetricMDNUNMNormalizedEntropy;
import org.deidentifier.arx.metric.v2.MetricMDNUNMNormalizedEntropyPotentiallyPrecomputed;
import org.deidentifier.arx.metric.v2.MetricMDNUNMNormalizedEntropyPrecomputed;
import org.deidentifier.arx.metric.v2.MetricMDPrecision;
import org.deidentifier.arx.metric.v2.MetricSDAECS;
import org.deidentifier.arx.metric.v2.MetricSDClassification;
import org.deidentifier.arx.metric.v2.MetricSDDiscernability;
import org.deidentifier.arx.metric.v2.MetricSDNMAmbiguity;
import org.deidentifier.arx.metric.v2.MetricSDNMDiscernability;
import org.deidentifier.arx.metric.v2.MetricSDNMEntropyBasedInformationLoss;
import org.deidentifier.arx.metric.v2.MetricSDNMKLDivergence;
import org.deidentifier.arx.metric.v2.MetricSDNMPublisherPayout;
import org.deidentifier.arx.metric.v2.__MetricV2;

/**
 * Abstract base class for metrics.
 *
 * @author Fabian Prasser
 * @author Florian Kohlmayer
 * @param <T>
 */
public abstract class Metric<T extends InformationLoss<?>> implements Serializable {

    /**
     * Pluggable aggregate functions.
     *
     * @author Fabian Prasser
     */
    public static enum AggregateFunction implements Serializable{
        
        /** Sum */
        SUM("Sum"),
        
        /** Maximum */
        MAXIMUM("Maximum"),
        
        /** Arithmetic mean */
        ARITHMETIC_MEAN("Arithmetric mean"),
        
        /** Geometric mean: To handle zero values while not violating guarantees required for pruning
         * based on lower bounds, 1d is added to every individual value and 1d is subtracted from the
         * final result. */
        GEOMETRIC_MEAN("Geometric mean"),
        
        /** Rank: Ordered list of values, compared lexicographically. */
        RANK("Rank");
        
        /**  Name */
        private String name;
        
        /**
         *  Creates a new instance
         * @param name
         */
        private AggregateFunction(String name){
            this.name = name;
        }
        
        public String toString() {
            return name;
        }
    }
    
    /**  TODO */
    private static final long serialVersionUID = -2657745103125430229L;
    
    /** For comparisons. */
    private static final double DIGITS           = 10d;
    
    /** For comparisons. */
    private static final double FACTOR           = Math.pow(10d, DIGITS);
    
    /**
     * Creates a new instance of the AECS metric.
     * 
     * @return
     */
    public static Metric<ILSingleDimensional> createAECSMetric() {
        return __MetricV2.createAECSMetric();
    }

    /**
     * Creates a new instance of the AECS metric.
     * 
     * @param gsFactor A factor [0,1] weighting generalization and suppression.
     *            The default value is 0.5, which means that generalization
     *            and suppression will be treated equally. A factor of 0
     *            will favor suppression, and a factor of 1 will favor
     *            generalization. The values in between can be used for
     *            balancing both methods.
     * 
     * @return
     */
    public static Metric<ILSingleDimensional> createAECSMetric(double gsFactor) {
        return __MetricV2.createAECSMetric(gsFactor);
    }
    /**
     * Creates an instance of the ambiguity metric.
     *
     * @return
     */
    public static Metric<ILSingleDimensional> createAmbiguityMetric() {
        return __MetricV2.createAmbiguityMetric();
    }
   
    /**
     * Creates an instance of the classification metric.
     * 
     * @return
     */
    public static Metric<ILSingleDimensional> createClassificationMetric() {
        return __MetricV2.createClassificationMetric();
    }

    /**
     * Creates an instance of the classification metric.
     * 
     * @param gsFactor
     * @return
     */
    public static Metric<ILSingleDimensional> createClassificationMetric(double gsFactor) {
        return __MetricV2.createClassificationMetric(gsFactor);
    }

    /**
     * Creates an instance of the discernability metric.
     *
     * @return
     */
    public static Metric<ILSingleDimensional> createDiscernabilityMetric() {
        return __MetricV2.createDiscernabilityMetric();
    }
    
    /**
     * Creates an instance of the discernability metric. The monotonic variant is DM*.
     * 
     * @param monotonic If set to true, the monotonic variant (DM*) will be created
     * @return
     */
    public static Metric<ILSingleDimensional> createDiscernabilityMetric(boolean monotonic) {
        return __MetricV2.createDiscernabilityMetric(monotonic);
    }

    /**
     * Creates an instance of the entropy-based information loss metric, which will treat
     * generalization and suppression equally.
     * 
     * @return
     */
    public static MetricSDNMEntropyBasedInformationLoss createEntropyBasedInformationLossMetric() {
        return __MetricV2.createEntropyBasedInformationLossMetric(0.5d);
    }

    /**
     * Creates an instance of the entropy-based information loss metric.
     * 
     * @param gsFactor A factor [0,1] weighting generalization and suppression.
     *            The default value is 0.5, which means that generalization
     *            and suppression will be treated equally. A factor of 0
     *            will favor suppression, and a factor of 1 will favor
     *            generalization. The values in between can be used for
     *            balancing both methods.
     * 
     * @return
     */
    public static MetricSDNMEntropyBasedInformationLoss createEntropyBasedInformationLossMetric(double gsFactor) {
        return __MetricV2.createEntropyBasedInformationLossMetric(gsFactor);
    }
    /**
     * Creates an instance of the non-monotonic non-uniform entropy metric. The default aggregate function,
     * which is the sum-function, will be used for comparing results.
     * This metric will respect attribute weights defined in the configuration.
     * 
     * @return
     */
    public static Metric<AbstractILMultiDimensional> createEntropyMetric() {
        return __MetricV2.createEntropyMetric();
    }
    

    /**
     * Creates an instance of the non-uniform entropy metric. The default aggregate function,
     * which is the sum-function, will be used for comparing results.
     * This metric will respect attribute weights defined in the configuration.
     * 
     * @param monotonic If set to true, the monotonic variant of the metric will be created
     * 
     * @return
     */
    public static Metric<AbstractILMultiDimensional> createEntropyMetric(boolean monotonic) {
        return __MetricV2.createEntropyMetric(monotonic);
    }


    /**
     * Creates an instance of the non-uniform entropy metric.
     * This metric will respect attribute weights defined in the configuration.
     * 
     * @param monotonic If set to true, the monotonic variant of the metric will be created
     * @param function The aggregate function to be used for comparing results
     * 
     * @return
     */
    public static Metric<AbstractILMultiDimensional> createEntropyMetric(boolean monotonic, AggregateFunction function) {
        return __MetricV2.createEntropyMetric(monotonic, function);
    }
    
    /**
     * Creates an instance of the non-uniform entropy metric. The default aggregate function,
     * which is the sum-function, will be used for comparing results.
     * This metric will respect attribute weights defined in the configuration.
     * 
     * @param gsFactor A factor [0,1] weighting generalization and suppression.
     *            The default value is 0.5, which means that generalization
     *            and suppression will be treated equally. A factor of 0
     *            will favor suppression, and a factor of 1 will favor
     *            generalization. The values in between can be used for
     *            balancing both methods.
     * 
     * @param monotonic If set to true, the monotonic variant of the metric will be created
     * 
     * @return
     */
    public static Metric<AbstractILMultiDimensional> createEntropyMetric(boolean monotonic, double gsFactor) {
        return __MetricV2.createEntropyMetric(monotonic, gsFactor);
    }
    

    /**
     * Creates an instance of the non-uniform entropy metric.
     * This metric will respect attribute weights defined in the configuration.
     * 
     * @param monotonic If set to true, the monotonic variant of the metric will be created
     * @param gsFactor A factor [0,1] weighting generalization and suppression.
     *            The default value is 0.5, which means that generalization
     *            and suppression will be treated equally. A factor of 0
     *            will favor suppression, and a factor of 1 will favor
     *            generalization. The values in between can be used for
     *            balancing both methods.
     * @param function The aggregate function to be used for comparing results
     * 
     * @return
     */
    public static Metric<AbstractILMultiDimensional> createEntropyMetric(boolean monotonic, double gsFactor, AggregateFunction function) {
        return __MetricV2.createEntropyMetric(monotonic, gsFactor, function);
    }

    
    /**
     * Creates an instance of the non-monotonic non-uniform entropy metric. The default aggregate function,
     * which is the sum-function, will be used for comparing results.
     * This metric will respect attribute weights defined in the configuration.
     * 
     * @param gsFactor A factor [0,1] weighting generalization and suppression.
     *            The default value is 0.5, which means that generalization
     *            and suppression will be treated equally. A factor of 0
     *            will favor suppression, and a factor of 1 will favor
     *            generalization. The values in between can be used for
     *            balancing both methods.
     * @return
     */
    public static Metric<AbstractILMultiDimensional> createEntropyMetric(double gsFactor) {
        return __MetricV2.createEntropyMetric(gsFactor);
    }

    /**
     * Creates an instance of the height metric. The default aggregate function, which is the sum-function,
     * will be used for comparing results.
     * This metric will respect attribute weights defined in the configuration.
     * 
     * @return
     */
    public static Metric<AbstractILMultiDimensional> createHeightMetric() {
        return __MetricV2.createHeightMetric();
    }
    

    /**
     * Creates an instance of the height metric.
     * This metric will respect attribute weights defined in the configuration. 
     * 
     * @param function The aggregate function to use for comparing results
     * 
     * @return
     */
    public static Metric<AbstractILMultiDimensional> createHeightMetric(AggregateFunction function) {
        return __MetricV2.createHeightMetric(function);
    }


    /**
     * Creates an instance of the KL Divergence metric.
     *
     * @return
     */
    public static Metric<ILSingleDimensional> createKLDivergenceMetric() {
        return __MetricV2.createKLDivergenceMetric();
    }
    
    /**
     * Creates an instance of the loss metric which treats generalization and suppression equally.
     * The default aggregate function, which is the rank function, will be used.
     * This metric will respect attribute weights defined in the configuration.
     *
     * @return
     */
    public static Metric<AbstractILMultiDimensional> createLossMetric() {
        return __MetricV2.createLossMetric();
    }

    /**
     * Creates an instance of the loss metric which treats generalization and suppression equally.
     * This metric will respect attribute weights defined in the configuration.
     *
     * @param function The aggregate function to use for comparing results
     * @return
     */
    public static Metric<AbstractILMultiDimensional> createLossMetric(AggregateFunction function) {
        return __MetricV2.createLossMetric(function);
    }


    /**
     * Creates an instance of the loss metric with factors for weighting generalization and suppression.
     * The default aggregate function, which is the rank function, will be used.
     * This metric will respect attribute weights defined in the configuration.
     *
     * @param gsFactor A factor [0,1] weighting generalization and suppression.
     *            The default value is 0.5, which means that generalization
     *            and suppression will be treated equally. A factor of 0
     *            will favor suppression, and a factor of 1 will favor
     *            generalization. The values in between can be used for
     *            balancing both methods.
     * @return
     */
    public static Metric<AbstractILMultiDimensional> createLossMetric(double gsFactor) {
        return __MetricV2.createLossMetric(gsFactor);
    }

    /**
     * Creates an instance of the loss metric with factors for weighting generalization and suppression.
     * This metric will respect attribute weights defined in the configuration.
     *
     * @param gsFactor A factor [0,1] weighting generalization and suppression.
     *            The default value is 0.5, which means that generalization
     *            and suppression will be treated equally. A factor of 0
     *            will favor suppression, and a factor of 1 will favor
     *            generalization. The values in between can be used for
     *            balancing both methods.
     * 
     * @param function The aggregate function to use for comparing results
     * @return
     */
    public static Metric<AbstractILMultiDimensional> createLossMetric(double gsFactor, AggregateFunction function) {
        return __MetricV2.createLossMetric(gsFactor, function);
    }

    /**
     * This method supports backwards compatibility. It will transform implementations from version 1 to 
     * implementations from version 2, if necessary.
     * @param metric
     * @param minLevel
     * @param maxLevel
     * @return
     */
    public static Metric<?> createMetric(Metric<?> metric, int minLevel, int maxLevel) {
        
        if (metric instanceof MetricHeight) {
            return __MetricV2.createHeightMetric(minLevel, maxLevel);
        } else {
            return createMetric(metric);
        }
    }

    /**
     * Creates an instance of the normalized entropy metric.
     * The default aggregate function, which is the sum function, will be used.
     * This metric will respect attribute weights defined in the configuration.
     *
     * @return
     */
    public static Metric<AbstractILMultiDimensional> createNormalizedEntropyMetric() {
        return __MetricV2.createNormalizedEntropyMetric();
    }

    /**
     * Creates an instance of the normalized entropy metric.
     * This metric will respect attribute weights defined in the configuration.
     *
     * @param function The aggregate function to use for comparing results
     * @return
     */
    public static Metric<AbstractILMultiDimensional> createNormalizedEntropyMetric(AggregateFunction function) {
        return __MetricV2.createNormalizedEntropyMetric(function);
    }

    /**
     * Creates an instance of the normalized (by standard deviation) SSE metric which treats generalization and suppression equally.
     * The default aggregate function, which is the arithmetic mean function, will be used.
     * This metric will not respect attribute weights defined in the configuration.
     *
     * @return
     */
    public static Metric<AbstractILMultiDimensional> createNormalizedSSEMetric() {
        return __MetricV2.createNormalizedSSEMetric();
    }
    
    /**
     * Creates an instance of the normalized (by standard deviation) SSE metric which treats generalization and suppression equally.
     * This metric will not respect attribute weights defined in the configuration.
     *
     * @param function The aggregate function to use for comparing results
     * @return
     */
    public static Metric<AbstractILMultiDimensional> createNormalizedSSEMetric(AggregateFunction function) {
        return __MetricV2.createNormalizedSSEMetric(function);
    }

    /**
     * Creates an instance of the normalized (by standard deviation) SSE metric with factors for weighting generalization and suppression.
     * The default aggregate function, which is the arithmetic mean function, will be used.
     * This metric will not respect attribute weights defined in the configuration.
     *
     * @param gsFactor A factor [0,1] weighting generalization and suppression.
     *            The default value is 0.5, which means that generalization
     *            and suppression will be treated equally. A factor of 0
     *            will favor suppression, and a factor of 1 will favor
     *            generalization. The values in between can be used for
     *            balancing both methods.
     * @return
     */
    public static Metric<AbstractILMultiDimensional> createNormalizedSSEMetric(double gsFactor) {
        return __MetricV2.createNormalizedSSEMetric(gsFactor);
    }

    /**
     * Creates an instance of the normalized (by standard deviation) SSE metric with factors for weighting generalization and suppression.
     * This metric will not respect attribute weights defined in the configuration.
     *
     * @param gsFactor A factor [0,1] weighting generalization and suppression.
     *            The default value is 0.5, which means that generalization
     *            and suppression will be treated equally. A factor of 0
     *            will favor suppression, and a factor of 1 will favor
     *            generalization. The values in between can be used for
     *            balancing both methods.
     * 
     * @param function The aggregate function to use for comparing results
     * @return
     */
    public static Metric<AbstractILMultiDimensional> createNormalizedSSEMetric(double gsFactor, AggregateFunction function) {
        return __MetricV2.createNormalizedSSEMetric(gsFactor, function);
    }

    /**
     * Creates an instance of the non-monotonic precision metric.
     * The default aggregate function, which is the arithmetic mean, will be used.
     * This metric will respect attribute weights defined in the configuration.
     * 
     * @return
     */
    public static Metric<AbstractILMultiDimensional> createPrecisionMetric() {
        return __MetricV2.createPrecisionMetric();
    }
    
    /**
     * Creates an instance of the non-monotonic precision metric.
     * This metric will respect attribute weights defined in the configuration.
     * 
     * @param function The aggregate function to use for comparing results
     * 
     * @return
     */
    public static Metric<AbstractILMultiDimensional> createPrecisionMetric(AggregateFunction function) {
        return __MetricV2.createPrecisionMetric(function);
    }

    /**
     * Creates an instance of the precision metric.
     * The default aggregate function, which is the arithmetic mean, will be used.
     * This metric will respect attribute weights defined in the configuration.
     * 
     * @param monotonic If set to true, the monotonic variant of the metric will be created
     * 
     * @return
     */
    public static Metric<AbstractILMultiDimensional> createPrecisionMetric(boolean monotonic) {
        return __MetricV2.createPrecisionMetric(monotonic);
    }
    

    /**
     * Creates an instance of the precision metric.
     * This metric will respect attribute weights defined in the configuration.
     *
     * @param monotonic If set to true, the monotonic variant of the metric will be created
     * @param function
     * @return
     */
    public static Metric<AbstractILMultiDimensional> createPrecisionMetric(boolean monotonic, AggregateFunction function) {
        return __MetricV2.createPrecisionMetric(monotonic, function);
    }

    /**
     * Creates an instance of the precision metric.
     * The default aggregate function, which is the arithmetic mean, will be used.
     * This metric will respect attribute weights defined in the configuration.
     * 
     * @param monotonic If set to true, the monotonic variant of the metric will be created
     * @param gsFactor A factor [0,1] weighting generalization and suppression.
     *            The default value is 0.5, which means that generalization
     *            and suppression will be treated equally. A factor of 0
     *            will favor suppression, and a factor of 1 will favor
     *            generalization. The values in between can be used for
     *            balancing both methods.
     * 
     * @return
     */
    public static Metric<AbstractILMultiDimensional> createPrecisionMetric(boolean monotonic, double gsFactor) {
        return __MetricV2.createPrecisionMetric(monotonic, gsFactor);
    }
    
    /**
     * Creates an instance of the precision metric.
     * This metric will respect attribute weights defined in the configuration.
     *
     * @param monotonic If set to true, the monotonic variant of the metric will be created
     * @param gsFactor A factor [0,1] weighting generalization and suppression.
     *            The default value is 0.5, which means that generalization
     *            and suppression will be treated equally. A factor of 0
     *            will favor suppression, and a factor of 1 will favor
     *            generalization. The values in between can be used for
     *            balancing both methods.
     * @param function
     * @return
     */
    public static Metric<AbstractILMultiDimensional> createPrecisionMetric(boolean monotonic, double gsFactor, AggregateFunction function) {
        return __MetricV2.createPrecisionMetric(monotonic, gsFactor, function);
    }

    /**
     * Creates an instance of the non-monotonic precision metric.
     * The default aggregate function, which is the arithmetic mean, will be used.
     * This metric will respect attribute weights defined in the configuration.
     * 
     * @param gsFactor A factor [0,1] weighting generalization and suppression.
     *            The default value is 0.5, which means that generalization
     *            and suppression will be treated equally. A factor of 0
     *            will favor suppression, and a factor of 1 will favor
     *            generalization. The values in between can be used for
     *            balancing both methods.
     * @return
     */
    public static Metric<AbstractILMultiDimensional> createPrecisionMetric(double gsFactor) {
        return __MetricV2.createPrecisionMetric(gsFactor);
    }

    /**
     * Creates an instance of the non-monotonic precision metric.
     * This metric will respect attribute weights defined in the configuration.
     * 
     * @param function The aggregate function to use for comparing results
     * @param gsFactor A factor [0,1] weighting generalization and suppression.
     *            The default value is 0.5, which means that generalization
     *            and suppression will be treated equally. A factor of 0
     *            will favor suppression, and a factor of 1 will favor
     *            generalization. The values in between can be used for
     *            balancing both methods.
     * 
     * @return
     */
    public static Metric<AbstractILMultiDimensional> createPrecisionMetric(double gsFactor, AggregateFunction function) {
        return __MetricV2.createPrecisionMetric(gsFactor, function);
    }

    
    /**
     * Creates a potentially precomputed instance of the non-monotonic non-uniform entropy metric. The default aggregate function,
     * which is the sum-function, will be used for comparing results.
     * This metric will respect attribute weights defined in the configuration.
     * 
     * @param threshold The precomputed variant of the metric will be used if 
     *                  #distinctValues / #rows <= threshold for all quasi-identifiers.
     *                  
     * @return
     */
    public static Metric<AbstractILMultiDimensional> createPrecomputedEntropyMetric(double threshold) {
        return __MetricV2.createPrecomputedEntropyMetric(threshold);
    }

    /**
     * Creates a potentially precomputed instance of the non-uniform entropy metric. The default aggregate function,
     * which is the sum-function, will be used for comparing results.
     * This metric will respect attribute weights defined in the configuration.
     * 
     * @param threshold The precomputed variant of the metric will be used if 
     *                  #distinctValues / #rows <= threshold for all quasi-identifiers.
     * @param monotonic If set to true, the monotonic variant of the metric will be created
     * 
     * @return
     */
    public static Metric<AbstractILMultiDimensional> createPrecomputedEntropyMetric(double threshold, boolean monotonic) {
        return __MetricV2.createPrecomputedEntropyMetric(threshold, monotonic);
    }


    /**
     * Creates a potentially precomputed instance of the non-uniform entropy metric.
     * This metric will respect attribute weights defined in the configuration.
     * 
     * @param threshold The precomputed variant of the metric will be used if 
     *                  #distinctValues / #rows <= threshold for all quasi-identifiers.
     * @param monotonic If set to true, the monotonic variant of the metric will be created
     * @param function The aggregate function to be used for comparing results
     * 
     * @return
     */
    public static Metric<AbstractILMultiDimensional> createPrecomputedEntropyMetric(double threshold, boolean monotonic, AggregateFunction function) {
        return __MetricV2.createPrecomputedEntropyMetric(threshold, monotonic, function);
    }

    
    /**
     * Creates a potentially precomputed instance of the non-uniform entropy metric. The default aggregate function,
     * which is the sum-function, will be used for comparing results.
     * This metric will respect attribute weights defined in the configuration.
     * 
     * @param threshold The precomputed variant of the metric will be used if 
     *                  #distinctValues / #rows <= threshold for all quasi-identifiers.
     * @param gsFactor A factor [0,1] weighting generalization and suppression.
     *            The default value is 0.5, which means that generalization
     *            and suppression will be treated equally. A factor of 0
     *            will favor suppression, and a factor of 1 will favor
     *            generalization. The values in between can be used for
     *            balancing both methods.
     * @param monotonic If set to true, the monotonic variant of the metric will be created
     * 
     * @return
     */
    public static Metric<AbstractILMultiDimensional> createPrecomputedEntropyMetric(double threshold, boolean monotonic, double gsFactor) {
        return __MetricV2.createPrecomputedEntropyMetric(threshold, monotonic, gsFactor);
    }

    /**
     * Creates a potentially precomputed instance of the non-uniform entropy metric.
     * This metric will respect attribute weights defined in the configuration.
     * 
     * @param threshold The precomputed variant of the metric will be used if 
     *                  #distinctValues / #rows <= threshold for all quasi-identifiers.
     * @param monotonic If set to true, the monotonic variant of the metric will be created
     * @param gsFactor A factor [0,1] weighting generalization and suppression.
     *            The default value is 0.5, which means that generalization
     *            and suppression will be treated equally. A factor of 0
     *            will favor suppression, and a factor of 1 will favor
     *            generalization. The values in between can be used for
     *            balancing both methods.
     * @param function The aggregate function to be used for comparing results
     * 
     * @return
     */
    public static Metric<AbstractILMultiDimensional> createPrecomputedEntropyMetric(double threshold, boolean monotonic, double gsFactor, AggregateFunction function) {
        return __MetricV2.createPrecomputedEntropyMetric(threshold, monotonic, gsFactor, function);
    }
    
    /**
     * Creates a potentially precomputed instance of the non-monotonic non-uniform entropy metric. The default aggregate function,
     * which is the sum-function, will be used for comparing results.
     * This metric will respect attribute weights defined in the configuration.
     * 
     * @param threshold The precomputed variant of the metric will be used if 
     *                  #distinctValues / #rows <= threshold for all quasi-identifiers.
     * @param gsFactor A factor [0,1] weighting generalization and suppression.
     *            The default value is 0.5, which means that generalization
     *            and suppression will be treated equally. A factor of 0
     *            will favor suppression, and a factor of 1 will favor
     *            generalization. The values in between can be used for
     *            balancing both methods.
     * @param gsFactor A factor [0,1] weighting generalization and suppression.
     *            The default value is 0.5, which means that generalization
     *            and suppression will be treated equally. A factor of 0
     *            will favor suppression, and a factor of 1 will favor
     *            generalization. The values in between can be used for
     *            balancing both methods.
     *                  
     * @return
     */
    public static Metric<AbstractILMultiDimensional> createPrecomputedEntropyMetric(double threshold, double gsFactor) {
        return __MetricV2.createPrecomputedEntropyMetric(threshold, gsFactor);
    }

    /**
     * Creates a potentially precomputed instance of the loss metric which treats generalization
     * and suppression equally.
     * The default aggregate function, which is the rank function, will be used.
     * This metric will respect attribute weights defined in the configuration.
     *
     * @param threshold The precomputed variant of the metric will be used if
     *            #distinctValues / #rows <= threshold for all quasi-identifiers.
     * @return
     */
    public static Metric<AbstractILMultiDimensional> createPrecomputedLossMetric(double threshold) {
        return __MetricV2.createPrecomputedLossMetric(threshold);
    }

    /**
     * Creates a potentially precomputed instance of the loss metric which treats generalization and suppression equally.
     * This metric will respect attribute weights defined in the configuration.
     *
     * @param threshold The precomputed variant of the metric will be used if
     *            #distinctValues / #rows <= threshold for all quasi-identifiers.
     * @param function The aggregate function to use for comparing results
     * @return
     */
    public static Metric<AbstractILMultiDimensional> createPrecomputedLossMetric(double threshold, AggregateFunction function) {
        return __MetricV2.createPrecomputedLossMetric(threshold, function);
    }

    /**
     * Creates a potentially precomputed instance of the loss metric with factors for weighting generalization and suppression.
     * The default aggregate function, which is the rank function, will be used.
     * This metric will respect attribute weights defined in the configuration.
     *
     * @param threshold The precomputed variant of the metric will be used if
     *            #distinctValues / #rows <= threshold for all quasi-identifiers.
     * @param gsFactor A factor [0,1] weighting generalization and suppression.
     *            The default value is 0.5, which means that generalization
     *            and suppression will be treated equally. A factor of 0
     *            will favor suppression, and a factor of 1 will favor
     *            generalization. The values in between can be used for
     *            balancing both methods.
     * 
     * @return
     */
    public static Metric<AbstractILMultiDimensional> createPrecomputedLossMetric(double threshold, double gsFactor) {
        return __MetricV2.createPrecomputedLossMetric(threshold, gsFactor);
    }
    
    /**
     * Creates a potentially precomputed instance of the loss metric with factors for weighting generalization and suppression.
     * This metric will respect attribute weights defined in the configuration.
     *
     * @param threshold The precomputed variant of the metric will be used if
     *            #distinctValues / #rows <= threshold for all quasi-identifiers.
     * @param gsFactor A factor [0,1] weighting generalization and suppression.
     *            The default value is 0.5, which means that generalization
     *            and suppression will be treated equally. A factor of 0
     *            will favor suppression, and a factor of 1 will favor
     *            generalization. The values in between can be used for
     *            balancing both methods.
     * 
     * @param function The aggregate function to use for comparing results
     * @return
     */
    public static Metric<AbstractILMultiDimensional> createPrecomputedLossMetric(double threshold, double gsFactor, AggregateFunction function) {
        return __MetricV2.createPrecomputedLossMetric(threshold, gsFactor, function);
    }
    

    /**
     * Creates a potentially precomputed instance of the normalized entropy metric.
     * The default aggregate function, which is the sum function, will be used.
     * This metric will respect attribute weights defined in the configuration.
     * 
     * @param threshold The precomputed variant of the metric will be used if
     *            #distinctValues / #rows <= threshold for all quasi-identifiers.
     *
     * @return
     */
    public static Metric<AbstractILMultiDimensional> createPrecomputedNormalizedEntropyMetric(double threshold) {
        return __MetricV2.createPrecomputedNormalizedEntropyMetric(threshold);
    }

    /**
     * Creates a potentially precomputed instance of the normalized entropy metric.
     * This metric will respect attribute weights defined in the configuration.
     * 
     * @param threshold The precomputed variant of the metric will be used if
     *            #distinctValues / #rows <= threshold for all quasi-identifiers.
     *
     * @param function The aggregate function to use for comparing results
     * @return
     */
    public static Metric<AbstractILMultiDimensional> createPrecomputedNormalizedEntropyMetric(double threshold, AggregateFunction function) {
        return __MetricV2.createPrecomputedNormalizedEntropyMetric(threshold, function);
    }

    /**
     * Creates an instance of the model for maximizing publisher benefit in the game-theoretic privacy
     * model based on a cost/benefit analysis. The model treats generalization and suppression equally.
     * 
     * @param journalistAttackerModel If set to true, the journalist attacker model will be assumed, 
     *                                the prosecutor model will be assumed, otherwise
     * @return
     */
    public static MetricSDNMPublisherPayout createPublisherPayoutMetric(boolean journalistAttackerModel) {
        return __MetricV2.createPublisherBenefitMetric(journalistAttackerModel, 0.5d);
    }

    /**
     * Creates an instance of the model for maximizing publisher benefit in the game-theoretic privacy
     * model based on a cost/benefit analysis.
     * 
     * @param journalistAttackerModel If set to true, the journalist attacker model will be assumed, 
     *                                the prosecutor model will be assumed, otherwise
     *                                
     * @param gsFactor A factor [0,1] weighting generalization and suppression.
     *            The default value is 0.5, which means that generalization
     *            and suppression will be treated equally. A factor of 0
     *            will favor suppression, and a factor of 1 will favor
     *            generalization. The values in between can be used for
     *            balancing both methods.
     * @return
     */
    public static MetricSDNMPublisherPayout createPublisherPayoutMetric(boolean journalistAttackerModel,
                                                                        double gsFactor) {
        return __MetricV2.createPublisherBenefitMetric(journalistAttackerModel, gsFactor);
    }

    /**
     * Creates an instance of the SSE metric which treats generalization and suppression equally.
     * The default aggregate function, which is the arithmetic mean function, will be used.
     * This metric will not respect attribute weights defined in the configuration.
     *
     * @return
     */
    public static Metric<AbstractILMultiDimensional> createSSEMetric() {
        return __MetricV2.createSSEMetric();
    }

    /**
     * Creates an instance of the SSE metric which treats generalization and suppression equally.
     * This metric will not respect attribute weights defined in the configuration.
     *
     * @param function The aggregate function to use for comparing results
     * @return
     */
    public static Metric<AbstractILMultiDimensional> createSSEMetric(AggregateFunction function) {
        return __MetricV2.createSSEMetric(function);
    }

    /**
     * Creates an instance of the SSE metric with factors for weighting generalization and suppression.
     * The default aggregate function, which is the arithmetic mean function, will be used.
     * This metric will not respect attribute weights defined in the configuration.
     *
     * @param gsFactor A factor [0,1] weighting generalization and suppression.
     *            The default value is 0.5, which means that generalization
     *            and suppression will be treated equally. A factor of 0
     *            will favor suppression, and a factor of 1 will favor
     *            generalization. The values in between can be used for
     *            balancing both methods.
     * @return
     */
    public static Metric<AbstractILMultiDimensional> createSSEMetric(double gsFactor) {
        return __MetricV2.createSSEMetric(gsFactor);
    }

    /**
     * Creates an instance of the SSE metric with factors for weighting generalization and suppression.
     * This metric will not respect attribute weights defined in the configuration.
     *
     * @param gsFactor A factor [0,1] weighting generalization and suppression.
     *            The default value is 0.5, which means that generalization
     *            and suppression will be treated equally. A factor of 0
     *            will favor suppression, and a factor of 1 will favor
     *            generalization. The values in between can be used for
     *            balancing both methods.
     * 
     * @param function The aggregate function to use for comparing results
     * @return
     */
    public static Metric<AbstractILMultiDimensional> createSSEMetric(double gsFactor, AggregateFunction function) {
        return __MetricV2.createSSEMetric(gsFactor, function);
    }

    /**
     * Creates an instance of a metric with statically defined information loss. 
     * The default aggregate function, which is the sum-function, will be used for comparing results.
     * This metric will respect attribute weights defined in the configuration.
     * 
     * @param loss User defined information loss per attribute
     * 
     * @return
     */
    public static Metric<AbstractILMultiDimensional> createStaticMetric(Map<String, List<Double>> loss) {
        return __MetricV2.createStaticMetric(loss);
    }


    /**
     * Creates an instance of a metric with statically defined information loss. 
     * This metric will respect attribute weights defined in the configuration. 
     * 
     * @param loss User defined information loss per attribute
     * @param function The aggregate function to use for comparing results
     * 
     * @return
     */
    public static Metric<AbstractILMultiDimensional> createStaticMetric(Map<String, List<Double>> loss, AggregateFunction function) {
        return __MetricV2.createStaticMetric(loss, function);
    }

    /**
     * Returns a list of all available metrics for information loss.
     *
     * @return
     */
    public static List<MetricDescription> list(){
        return Arrays.asList(new MetricDescription[]{
               new MetricDescription("Average equivalence class size",
                                     false,  // monotonic variant supported
                                     false,  // attribute weights supported
                                     true,   // configurable coding model supported
                                     false,  // pre-computation supported
                                     false,  // aggregate function supported
                                     false){ // attacker model supported

                                     private static final long serialVersionUID = 5194477380451716051L;

                                    @Override
                                     public Metric<?> createInstance(MetricConfiguration config) {
                                         return createAECSMetric(config.getGsFactor());
                                     }

                                    @Override
                                    public boolean isInstance(Metric<?> metric) {
                                        return (metric instanceof MetricSDAECS);
                                    } 
               },
               new MetricDescription("Discernability",
                                     true,   // monotonic variant supported
                                     false,  // attribute weights supported
                                     false,  // configurable coding model supported
                                     false,  // pre-computation supported
                                     false,  // aggregate function supported
                                     false){ // attacker model supported

                                     private static final long serialVersionUID = 183842500322023095L;

                                    @Override
                                     public Metric<?> createInstance(MetricConfiguration config) {
                                         return createDiscernabilityMetric(config.isMonotonic());
                                     } 

                                     @Override
                                     public boolean isInstance(Metric<?> metric) {
                                         return (metric instanceof MetricSDDiscernability) ||
                                                (metric instanceof MetricSDNMDiscernability);
                                     } 
               },
               new MetricDescription("Height",
                                     false,  // monotonic variant supported
                                     true,   // attribute weights supported
                                     false,  // configurable coding model supported
                                     false,  // pre-computation supported
                                     true,   // aggregate function supported
                                     false){ // attacker model supported

                                     private static final long serialVersionUID = 9125639204133496116L;

                                    @Override
                                     public Metric<?> createInstance(MetricConfiguration config) {
                                         return createHeightMetric(config.getAggregateFunction());
                                     }  

                                     @Override
                                     public boolean isInstance(Metric<?> metric) {
                                         return (metric instanceof MetricMDHeight);
                                     } 
               },
               new MetricDescription("Loss",
                                     false,  // monotonic variant supported
                                     true,   // attribute weights supported
                                     true,   // configurable coding model supported
                                     true,   // pre-computation supported
                                     true,   // aggregate function supported
                                     false){ // attacker model supported

                                     private static final long serialVersionUID = 4274885123814166707L;

                                    @Override
                                     public Metric<?> createInstance(MetricConfiguration config) {
                                         if (config.isPrecomputed()) {
                                             return createPrecomputedLossMetric(config.getPrecomputationThreshold(), 
                                                                                config.getGsFactor(),
                                                                                config.getAggregateFunction());
                                         } else {
                                             return createLossMetric(config.getGsFactor(), 
                                                                     config.getAggregateFunction());
                                         }
                                     }        

                                     @Override
                                     public boolean isInstance(Metric<?> metric) {
                                         return (metric instanceof MetricMDNMLoss) ||
                                                (metric instanceof MetricMDNMLossPrecomputed) ||
                                                (metric instanceof MetricMDNMLossPotentiallyPrecomputed);
                                     } 
               },
               new MetricDescription("Non-uniform entropy",
                                     true,   // monotonic variant supported
                                     true,   // attribute weights supported
                                     true,   // configurable coding model supported
                                     true,   // pre-computation supported
                                     true,   // aggregate function supported
                                     false){ // attacker model supported

                                     private static final long serialVersionUID = 2578476174209277258L;

                                    @Override
                                     public Metric<?> createInstance(MetricConfiguration config) {
                                         if (config.isPrecomputed()) {
                                             return createPrecomputedEntropyMetric(config.getPrecomputationThreshold(), 
                                                                                   config.isMonotonic(),
                                                                                   config.getGsFactor(),
                                                                                   config.getAggregateFunction());                                             
                                         } else {
                                             return createEntropyMetric(config.isMonotonic(), 
                                                                        config.getGsFactor(),
                                                                        config.getAggregateFunction());
                                         }
                                     } 

                                     @Override
                                     public boolean isInstance(Metric<?> metric) {
                                         return ((metric instanceof MetricMDNUEntropy) ||
                                                 (metric instanceof MetricMDNUEntropyPrecomputed) ||
                                                 (metric instanceof MetricMDNUEntropyPotentiallyPrecomputed) ||
                                                 (metric instanceof MetricMDNUNMEntropy) ||
                                                 (metric instanceof MetricMDNUNMEntropyPrecomputed) ||
                                                 (metric instanceof MetricMDNUNMEntropyPotentiallyPrecomputed)) 
                                                &&! 
                                                ((metric instanceof MetricMDNUNMNormalizedEntropy) ||
                                                 (metric instanceof MetricMDNUNMNormalizedEntropyPrecomputed) ||
                                                 (metric instanceof MetricMDNUNMNormalizedEntropyPotentiallyPrecomputed));
                                     } 
               },
               new MetricDescription("Precision",
                                     true,   // monotonic variant supported
                                     true,   // attribute weights supported
                                     true,   // configurable coding model supported
                                     false,  // pre-computation supported
                                     true,   // aggregate function supported
                                     false){ // attacker model supported

                                     private static final long serialVersionUID = 2992096817427174514L;

                                    @Override
                                     public Metric<?> createInstance(MetricConfiguration config) {
                                         return createPrecisionMetric(config.isMonotonic(), 
                                                                      config.getGsFactor(),
                                                                      config.getAggregateFunction());
                                     }        

                                     @Override
                                     public boolean isInstance(Metric<?> metric) {
                                         return (metric instanceof MetricMDPrecision) ||
                                                (metric instanceof MetricMDNMPrecision);
                                     } 
               },
               new MetricDescription("Ambiguity",
                                     false,  // monotonic variant supported
                                     false,  // attribute weights supported
                                     false,  // configurable coding model supported
                                     false,  // pre-computation supported
                                     false,  // aggregate function supported
                                     false){ // attacker model supported

                                    /** SVUID */
                                    private static final long serialVersionUID = 3549715700376537750L;
                                    
                                    @Override
                                     public Metric<?> createInstance(MetricConfiguration config) {
                                         return createAmbiguityMetric();
                                     } 

                                     @Override
                                     public boolean isInstance(Metric<?> metric) {
                                         return (metric instanceof MetricSDNMAmbiguity);
                                     } 
               },
               new MetricDescription("Normalized non-uniform entropy",
                                     false,  // monotonic variant supported
                                     true,   // attribute weights supported
                                     false,  // configurable coding model supported
                                     true,   // pre-computation supported
                                     true,   // aggregate function supported
                                     false){ // attacker model supported


                                     /** SVUID*/
                                     private static final long serialVersionUID = 8536219303137546137L;

                                     @Override
                                     public Metric<?> createInstance(MetricConfiguration config) {
                                         if (config.isPrecomputed()) {
                                             return createPrecomputedNormalizedEntropyMetric(config.getPrecomputationThreshold(), 
                                                                                             config.getAggregateFunction());                                             
                                         } else {
                                             return createNormalizedEntropyMetric(config.getAggregateFunction());
                                         }
                                     } 

                                     @Override
                                     public boolean isInstance(Metric<?> metric) {
                                         return (metric instanceof MetricMDNUNMNormalizedEntropy) ||
                                                (metric instanceof MetricMDNUNMNormalizedEntropyPrecomputed) ||
                                                (metric instanceof MetricMDNUNMNormalizedEntropyPotentiallyPrecomputed);
                                     } 
               },
               new MetricDescription("KL-Divergence",
                                     false,  // monotonic variant supported
                                     false,  // attribute weights supported
                                     false,  // configurable coding model supported
                                     false,  // pre-computation supported
                                     false,  // aggregate function supported
                                     false){ // attacker model supported
                   
                                     /** SVUID */
                                     private static final long serialVersionUID = 6152052294903443361L;

                                     @Override
                                     public Metric<?> createInstance(MetricConfiguration config) {
                                         return createKLDivergenceMetric();
                                     } 

                                     @Override
                                     public boolean isInstance(Metric<?> metric) {
                                         return (metric instanceof MetricSDNMKLDivergence);
                                     } 
               },
               new MetricDescription("Publisher payout (prosecutor)",
                                     false,  // monotonic variant supported
                                     false,  // attribute weights supported
                                     true,   // configurable coding model supported
                                     false,  // pre-computation supported
                                     false,  // aggregate function supported
                                     false){  // attacker model supported

                                     /** SVUID */
                                     private static final long serialVersionUID = 5297850895808449665L;

                                     @Override
                                     public Metric<?> createInstance(MetricConfiguration config) {
                                         return createPublisherPayoutMetric(false, config.getGsFactor());
                                     } 

                                     @Override
                                     public boolean isInstance(Metric<?> metric) {
                                         return (metric instanceof MetricSDNMPublisherPayout) &&
                                                ((MetricSDNMPublisherPayout)metric).isProsecutorAttackerModel();
                                     } 
               },
               new MetricDescription("Publisher payout (journalist)",
                                     false,  // monotonic variant supported
                                     false,  // attribute weights supported
                                     true,   // configurable coding model supported
                                     false,  // pre-computation supported
                                     false,  // aggregate function supported
                                     false){  // attacker model supported

                                     /** SVUID */
                                     private static final long serialVersionUID = -6985377052003037099L;

                                    @Override
                                     public Metric<?> createInstance(MetricConfiguration config) {
                                         return createPublisherPayoutMetric(true, config.getGsFactor());
                                     } 

                                     @Override
                                     public boolean isInstance(Metric<?> metric) {
                                         return (metric instanceof MetricSDNMPublisherPayout) &&
                                                ((MetricSDNMPublisherPayout)metric).isJournalistAttackerModel();
                                     } 
               },
               new MetricDescription("Entropy-based information loss",
                                     false,   // monotonic variant supported
                                     false,   // attribute weights supported
                                     true,    // configurable coding model supported
                                     false,   // pre-computation supported
                                     false,   // aggregate function supported
                                     false){  // attacker model supported

                                     /** SVUID */
                                     private static final long serialVersionUID = -6985377052003037099L;

                                     @Override
                                     public Metric<?> createInstance(MetricConfiguration config) {
                                         return createEntropyBasedInformationLossMetric(config.getGsFactor());
                                     } 

                                     @Override
                                     public boolean isInstance(Metric<?> metric) {
                                         return (metric instanceof MetricSDNMEntropyBasedInformationLoss);
                                     }
               },
               new MetricDescription("SSE",
                                      false, // monotonic variant supported
                                      false, // attribute weights supported
                                      true, // configurable coding model supported
                                      false, // pre-computation supported
                                      true, // aggregate function supported
                                      false) { // attacker model supported

                                      private static final long serialVersionUID = -8432852977438469251L;

                                      @Override
                                      public Metric<?> createInstance(MetricConfiguration config) {
                                          return createSSEMetric(config.getGsFactor(), config.getAggregateFunction());
                                      }
                  
                                      @Override
                                      public boolean isInstance(Metric<?> metric) {
                                          return (metric instanceof MetricMDNMSSE);
                                      }
               },
               new MetricDescription("Normalized SSE",
                                     false, // monotonic variant supported
                                     false, // attribute weights supported
                                     true, // configurable coding model supported
                                     false, // pre-computation supported
                                     true, // aggregate function supported
                                     false) { // attacker model supported

                                     private static final long serialVersionUID = 6211930528963931179L;

                                     @Override
                                     public Metric<?> createInstance(MetricConfiguration config) {
                                         return createNormalizedSSEMetric(config.getGsFactor(), config.getAggregateFunction());
                                     }
                 
                                     @Override
                                     public boolean isInstance(Metric<?> metric) {
                                         return (metric instanceof MetricMDNMNormalizedSSE);
                                     }
              },
               new MetricDescription("Classification accuracy",
                                     false, // monotonic variant supported
                                     false, // attribute weights supported
                                     true, // configurable coding model supported
                                     false, // pre-computation supported
                                     false, // aggregate function supported
                                     false) { // attacker model supported
                   
                   
                                     /** SVUID */
                                     private static final long serialVersionUID = 6211930528963931179L;
                                     
                                     @Override
                                     public Metric<?> createInstance(MetricConfiguration config) {
                                         return createClassificationMetric(config.getGsFactor());
                                     }
                                     
                                     @Override
                                     public boolean isInstance(Metric<?> metric) {
                                         return (metric instanceof MetricSDClassification);
                                     }
               }
        });
    }

    /**
     * This method supports backwards compatibility. It will transform implementations from version 1 to 
     * implementations from version 2, if necessary. 
     * @param metric
     * @return
     */
    private static Metric<?> createMetric(Metric<?> metric) {
        
        if (metric instanceof MetricAECS) {
            return __MetricV2.createAECSMetric((int)((MetricAECS)metric).getRowCount());
        } else if (metric instanceof MetricDM) {
            return __MetricV2.createDiscernabilityMetric(false, ((MetricDM)metric).getRowCount());
        } else if (metric instanceof MetricDMStar) {
            return __MetricV2.createDiscernabilityMetric(true, ((MetricDMStar)metric).getRowCount());
        } else if (metric instanceof MetricEntropy) {
            return __MetricV2.createEntropyMetric(true, 
                                                  ((MetricEntropy)metric).getCache(), 
                                                  ((MetricEntropy)metric).getCardinalities(), 
                                                  ((MetricEntropy)metric).getHierarchies());
        } else if (metric instanceof MetricNMEntropy) {
            return __MetricV2.createEntropyMetric(false, 
                                                  ((MetricEntropy)metric).getCache(), 
                                                  ((MetricEntropy)metric).getCardinalities(), 
                                                  ((MetricEntropy)metric).getHierarchies());
        } else if (metric instanceof MetricNMPrecision) {
            return __MetricV2.createPrecisionMetric(false, ((MetricNMPrecision)metric).getHeights(),
                                                           ((MetricNMPrecision)metric).getCells());
        } else if (metric instanceof MetricPrecision) {
            return __MetricV2.createPrecisionMetric(true, ((MetricPrecision)metric).getHeights(),
                                                          ((MetricPrecision)metric).getCells());
        } else if (metric instanceof MetricStatic) {
            return __MetricV2.createStaticMetric(((MetricStatic)metric)._infoloss);
        } else {
            return metric;
        }
    }

    /**
     * Returns a description for the given metric, if there is any, null otherwise.
     *
     * @param metric
     * @return
     */
    protected static MetricDescription getDescription(Metric<?> metric) {
        for (MetricDescription description : Metric.list()){
            if (description.isInstance(metric)) {
                return description;
            }
        }
        return null;
    }

    /** Is the metric independent?. */
    private boolean      independent                 = false;

    /** Is the metric monotonic with generalization?. */
    private Boolean      monotonicWithGeneralization = true;

    /** Is the metric monotonic with suppression?. */
    private boolean      monotonic                   = false;

    /** Configuration factor. */
    private final Double gFactor;

    /** Configuration factor. */
    private final Double gsFactor;

    /** Configuration factor. */
    private final Double sFactor;

    /**
     * Create a new metric.
     *
     * @param monotonicWithGeneralization
     * @param monotonicWithSuppression
     * @param independent
     * @param gsFactor
     */
    protected Metric(final boolean monotonicWithGeneralization, final boolean monotonicWithSuppression, final boolean independent, final double gsFactor) {
        this.monotonicWithGeneralization = monotonicWithGeneralization;
        this.monotonic = monotonicWithSuppression;
        this.independent = independent;
        if (gsFactor < 0d || gsFactor > 1d) {
            throw new IllegalArgumentException("Parameter must be in [0, 1]");
        }
        // A factor [0,1] weighting generalization and suppression.
        // The default value is 0.5, which means that generalization
        // and suppression will be treated equally. A factor of 0
        // will favor suppression, and a factor of 1 will favor
        // generalization. The values in between can be used for
        // balancing both methods.
        this.gsFactor = gsFactor;
        // sFactor = 0 will only calculate the information loss through generalization
        this.sFactor = gsFactor <  0.5d ? 2d * gsFactor : 1d;
        // gFactor = 0 will only calculate the information loss through suppression
        this.gFactor = gsFactor <= 0.5d ? 1d            : 1d - 2d * (gsFactor - 0.5d);
    }

    /**
     * Returns an instance of the highest possible score. Lower is better.
     * @return
     */
    public InformationLoss<?> createInstanceOfHighestScore() {
        return createMaxInformationLoss();
    }

    /**
     * Returns an instance of the lowest possible score. Lower is better.
     * @return
     */
    public InformationLoss<?> createInstanceOfLowestScore() {
        return createMinInformationLoss();
    }
    
    /**
     * Returns an instance of the maximal value.
     *
     * @return
     */
    @Deprecated
    public abstract InformationLoss<?> createMaxInformationLoss();
    
    /**
     * Returns an instance of the minimal value.
     *
     * @return
     */
    @Deprecated
    public abstract InformationLoss<?> createMinInformationLoss();
    
    /**
     * Returns the aggregate function of a multi-dimensional metric, null otherwise.
     *
     * @return
     */
    public AggregateFunction getAggregateFunction(){
        return null;
    }

    /**
     * Returns the configuration of this metric.
     *
     * @return
     */
    public MetricConfiguration getConfiguration() {
        throw new UnsupportedOperationException();
    }

    /**
     * Returns a description of this metric.
     *
     * @return
     */
    public MetricDescription getDescription() {
        return Metric.getDescription(this);
    }
    
    /**
     * Returns the factor used weight generalized values.
     *
     * @return
     */
    public double getGeneralizationFactor() {
        return gFactor != null ? gFactor : 1d;
    }
    
    /**
     * Returns the factor weighting generalization and suppression.
     *
     * @return A factor [0,1] weighting generalization and suppression.
     *         The default value is 0.5, which means that generalization
     *         and suppression will be treated equally. A factor of 0
     *         will favor suppression, and a factor of 1 will favor
     *         generalization. The values in between can be used for
     *         balancing both methods.
     */
    public double getGeneralizationSuppressionFactor() {
        return gsFactor != null ? gsFactor : 0.5d;
    }
    
    /**
     * Evaluates the metric for the given node.
     *
     * @param node The node for which to compute the information loss
     * @param groupify The groupify operator of the previous check
     * @return the information loss
     */
    public final InformationLossWithBound<T> getInformationLoss(final Transformation node, final HashGroupify groupify) {
        return this.getInformationLossInternal(node, groupify);
    }
    
    /**
     * Returns the information loss that would be induced by suppressing the given entry. The loss
     * is not necessarily consistent with the loss that is computed by 
     * <code>getInformationLoss(node, groupify)</code> but is guaranteed to be comparable for 
     * different entries from the same groupify operator.
     * 
     * @param entry
     * @return
     */
    public final InformationLossWithBound<T> getInformationLoss(final Transformation node, final HashGroupifyEntry entry) {
        return this.getInformationLossInternal(node, entry);
    }
    
    /**
     * Returns a lower bound for the information loss for the given node. 
     * This can be used to expose the results of monotonic shares of a metric,
     * which can significantly speed-up the anonymization process. If no
     * such metric exists, the method returns <code>null</code>.
     * 
     * @param node
     * @return
     */
    @SuppressWarnings("unchecked")
    public T getLowerBound(final Transformation node) {
        if (node.getLowerBound() != null) {
            return (T)node.getLowerBound();
        } else {
            return getLowerBoundInternal(node);
        }
    }


    /**
     * Returns a lower bound for the information loss for the given node.
     * This can be used to expose the results of monotonic shares of a metric,
     * which can significantly speed-up the anonymization process. If no
     * such metric exists the method returns <code>null</code>.
     *
     * @param node
     * @param groupify
     * @return
     */
    @SuppressWarnings("unchecked")
    public T getLowerBound(final Transformation node, final HashGroupify groupify) {
        if (node.getLowerBound() != null) {
            return (T)node.getLowerBound();
        } else {
            return getLowerBoundInternal(node, groupify);
        }
    }
    
    /**
     * Returns the name of metric.
     *
     * @return
     */
    public String getName() {
        return this.toString();
    }
    
    /**
     * Returns the factor used to weight suppressed values.
     *
     * @return
     */
    public double getSuppressionFactor() {
        return sFactor != null ? sFactor : 1d;
    }

    /**
     * Initializes the metric.
     *
     * @param manager
     * @param definition
     * @param input
     * @param hierarchies
     * @param config
     */
    public final void initialize(final DataManager manager, final DataDefinition definition, final Data input, final GeneralizationHierarchy[] hierarchies, final ARXConfiguration config) {
        initializeInternal(manager, definition, input, hierarchies, config);
    }

    /**
     * Returns whether this metric handles microaggregation
     * @return
     */
    public boolean isAbleToHandleMicroaggregation() {
        return false;
    }

    /**
     * Returns whether this metric handles clustering and microaggregation
     * @return
     */
    public boolean isAbleToHandleClusteredMicroaggregation() {
        return false;
    }

    /**
     * Returns whether a generalization/suppression factor is supported
     * @return
     */
    public boolean isGSFactorSupported() {
        // TODO: This information is redundant to data in MetricConfiguration
        return false;
    }
    
    
    /**
     * Returns whether this metric requires the transformed data or groups to
     * determine information loss.
     *
     * @return
     */
    public boolean isIndependent() {
        return independent;
    }

    /**
     * Returns whether this model is monotonic under the given suppression limit.
     * Note: The suppression limit may be relative or absolute.
     *
     * @param suppressionLimit
     * @return
     */
    public final boolean isMonotonic(double suppressionLimit) {
        
        // The suppression limit may be relative or absolute, so we check against 0 to cover both call conventions.
        if (suppressionLimit == 0d) {
            return this.isMonotonicWithGeneralization();
        } else {
            return this.isMonotonicWithSuppression();
        } 
    }
    
    /**
     * Returns false if the metric is non-monotonic when using generalization.
     * 
     * @return
     */
    public final boolean isMonotonicWithGeneralization(){
        if (monotonicWithGeneralization == null) {
            monotonicWithGeneralization = true;
        }
        return monotonicWithGeneralization;
    }
    
    /**
     * Returns false if the metric is non-monotonic when using suppression.
     *
     * @return
     */
    public final boolean isMonotonicWithSuppression() {
        return monotonic;
    }

    /**
     * Returns true if the metric is multi-dimensional.
     *
     * @return
     */
    public final boolean isMultiDimensional(){
        return (this instanceof AbstractMetricMultiDimensional);
    }

    /**
     * Returns whether the metric is precomputed
     * @return
     */
    public boolean isPrecomputed() {
        return false;
    }
    
    /**
     * Returns true if the metric is weighted.
     *
     * @return
     */
    public final boolean isWeighted() {
        return (this instanceof MetricWeighted) || this.isMultiDimensional();
    }
    
    /**
     * Returns whether the metric provides a score function
     * @return
     */
    public boolean isScoreFunctionSupported() {
        return false;
    }
    
    /**
     * Renders the privacy model
     * @return
     */
    public abstract ElementData render(ARXConfiguration config);
    
    /**
     * Returns the name of metric.
     *
     * @return
     */
    public String toString() {
        return this.getClass().getSimpleName();
    }

    /**
     * Calculates the score.
     * Note: All score functions are expected to have a sensitivity of one.
     * 
<<<<<<< HEAD
=======
     * @param node
     * @param groupify
>>>>>>> a40471c4
     * @return
     */
    public double getScore(final Transformation node, final HashGroupify groupify) {
        throw new RuntimeException("Data-dependent differential privacy for the quality model "
            + getName() + " is not yet implemented");
    }
    
    /**
     * Evaluates the metric for the given node.
     *
     * @param node The node for which to compute the information loss
     * @param groupify The groupify operator of the previous check
     * @return the double
     */
    protected abstract InformationLossWithBound<T> getInformationLossInternal(final Transformation node, final HashGroupify groupify);
    
 
    /**
     * Returns the information loss that would be induced by suppressing the given entry. The loss
     * is not necessarily consistent with the loss that is computed by 
     * <code>getInformationLoss(node, groupify)</code> but is guaranteed to be comparable for 
     * different entries from the same groupify operator.
     * 
     * @param entry
     * @return
     */
    protected abstract InformationLossWithBound<T> getInformationLossInternal(final Transformation node, HashGroupifyEntry entry);

    /**
     * Returns a lower bound for the information loss for the given node. 
     * This can be used to expose the results of monotonic shares of a metric,
     * which can significantly speed-up the anonymization process. If no
     * such metric exists, simply return <code>null</code>.
     * 
     * @param node
     * @return
     */
    protected abstract T getLowerBoundInternal(Transformation node);

    /**
     * Returns a lower bound for the information loss for the given node.
     * This can be used to expose the results of monotonic shares of a metric,
     * which can significantly speed-up the anonymization process. If no
     * such metric exists, simply return <code>null</code>. <br>
     * <br>
     * This variant of the method allows computing a monotonic share based on
     * a groupified data representation. IMPORTANT NOTE: The groups may not have
     * been classified correctly when the method is called, i.e.,
     * HashGroupifyEntry.isNotOutlier may not be set correctly!
     *
     * @param node
     * @param groupify
     * @return
     */
    protected abstract T getLowerBoundInternal(final Transformation node, final HashGroupify groupify);
    
    /**
     * Returns the number of records
     * @param config
     * @param input
     * @return
     */
    protected int getNumRecords(ARXConfiguration config, Data input) {
        if (getSubset(config) != null) {
            return getSubset(config).size();
        } else{
            return input.getDataLength();
        }
    }

    /**
     * Returns the subset
     * @param config
     * @param input
     * @return
     */
    protected RowSet getSubset(ARXConfiguration config) {
        for (PrivacyCriterion c : config.getPrivacyModels()) {
            if (c.isSubsetAvailable()) {
                DataSubset subset = c.getDataSubset();
                if (subset != null) {
                    return subset.getSet();
                }
            }
        }
        return null;
    }

    /**
     * Implement this to initialize the metric.
     *
     * @param manager
     * @param definition
     * @param input
     * @param hierarchies
     * @param config
     */
    protected abstract void initializeInternal(final DataManager manager,
                                               final DataDefinition definition, 
                                               final Data input, 
                                               final GeneralizationHierarchy[] hierarchies, 
                                               final ARXConfiguration config);

    /**
     * Ignore anything but the first DIGITS digits. 
     * 
     * @param value
     * @return
     */
    protected double round(double value) {
       return Math.floor(value * FACTOR) / FACTOR;
    }
}<|MERGE_RESOLUTION|>--- conflicted
+++ resolved
@@ -1710,11 +1710,8 @@
      * Calculates the score.
      * Note: All score functions are expected to have a sensitivity of one.
      * 
-<<<<<<< HEAD
-=======
      * @param node
      * @param groupify
->>>>>>> a40471c4
      * @return
      */
     public double getScore(final Transformation node, final HashGroupify groupify) {
