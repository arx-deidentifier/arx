/*
 * ARX: Powerful Data Anonymization
 * Copyright 2012 - 2018 Fabian Prasser and contributors
 * 
 * Licensed under the Apache License, Version 2.0 (the "License");
 * you may not use this file except in compliance with the License.
 * You may obtain a copy of the License at
 * 
 * http://www.apache.org/licenses/LICENSE-2.0
 * 
 * Unless required by applicable law or agreed to in writing, software
 * distributed under the License is distributed on an "AS IS" BASIS,
 * WITHOUT WARRANTIES OR CONDITIONS OF ANY KIND, either express or implied.
 * See the License for the specific language governing permissions and
 * limitations under the License.
 */

package org.deidentifier.arx.metric.v2;

import java.util.ArrayList;
import java.util.Arrays;
import java.util.List;

import org.apache.commons.math3.fraction.BigFraction;
import org.deidentifier.arx.ARXConfiguration;
import org.deidentifier.arx.DataDefinition;
import org.deidentifier.arx.certificate.elements.ElementData;
import org.deidentifier.arx.criteria.EDDifferentialPrivacy;
import org.deidentifier.arx.framework.check.distribution.DistributionAggregateFunction;
import org.deidentifier.arx.framework.check.groupify.HashGroupify;
import org.deidentifier.arx.framework.check.groupify.HashGroupifyEntry;
import org.deidentifier.arx.framework.data.Data;
import org.deidentifier.arx.framework.data.DataManager;
import org.deidentifier.arx.framework.data.GeneralizationHierarchy;
import org.deidentifier.arx.framework.lattice.Transformation;
import org.deidentifier.arx.metric.MetricConfiguration;

import com.carrotsearch.hppc.ObjectIntOpenHashMap;

/**
 * This class implements a variant of the Loss metric.
 *
 * @author Fabian Prasser
 * @author Raffael Bild
 */
public class MetricMDNMLoss extends AbstractMetricMultiDimensional {

    /** SUID. */
    private static final long     serialVersionUID = -573670902335136600L;

    /** Total number of tuples, depends on existence of research subset. */
    private double                tuples;

    /** Domain shares for each dimension. */
    private DomainShare[]         shares;

    /** Reliable domain shares for each dimension. */
    private DomainShareReliable[] sharesReliable;

    /** We must override this for backward compatibility. Remove, when re-implemented. */
    private final double          gFactor;

    /** We must override this for backward compatibility. Remove, when re-implemented. */
    private final double          gsFactor;

    /** We must override this for backward compatibility. Remove, when re-implemented. */
    private final double          sFactor;
    
    /**
     * Default constructor which treats all transformation methods equally.
     */
    public MetricMDNMLoss(){
        this(0.5d, AggregateFunction.GEOMETRIC_MEAN);
    }

    /**
     * Default constructor which treats all transformation methods equally.
     *
     * @param function
     */
    public MetricMDNMLoss(AggregateFunction function){
        this(0.5d, function);
    }
    
    /**
     * A constructor that allows to define a factor weighting generalization and suppression.
     *
     * @param gsFactor A factor [0,1] weighting generalization and suppression.
     *            The default value is 0.5, which means that generalization
     *            and suppression will be treated equally. A factor of 0
     *            will favor suppression, and a factor of 1 will favor
     *            generalization. The values in between can be used for
     *            balancing both methods.
     * @param function
     */
    public MetricMDNMLoss(double gsFactor, AggregateFunction function){
        super(true, false, false, function);
        if (gsFactor < 0d || gsFactor > 1d) {
            throw new IllegalArgumentException("Parameter must be in [0, 1]");
        }
        this.gsFactor = gsFactor;
        this.sFactor = gsFactor <  0.5d ? 2d * gsFactor : 1d;
        this.gFactor = gsFactor <= 0.5d ? 1d            : 1d - 2d * (gsFactor - 0.5d);
    }
    
    /**
     * Returns the configuration of this metric.
     *
     * @return
     */
    public MetricConfiguration getConfiguration() {
        return new MetricConfiguration(false,                        // monotonic
                                       gsFactor,                     // gs-factor
                                       false,                        // precomputed
                                       0.0d,                         // precomputation threshold
                                       this.getAggregateFunction()   // aggregate function
                                       );
    }
    
    @Override
    public double getGeneralizationFactor() {
        return gFactor;
    }
    
    @Override
    public double getGeneralizationSuppressionFactor() {
        return gsFactor;
    }

    @Override
    public String getName() {
        return "Loss";
    }

    @Override
    /**
     * Implements the score function described in Section 5.1 of the article
     * 
     * Bild R, Kuhn KA, Prasser F. SafePub: A Truthful Data Anonymization Algorithm With Strong Privacy Guarantees.
     * Proceedings on Privacy Enhancing Technologies. 2018(1):67-87.
     */
    public ILScore getScore(final Transformation node, final HashGroupify groupify) {
        
        if (k < 0) {
            throw new RuntimeException("Parameters required for differential privacy have not been initialized yet");
        }
        
        // Prepare
        int[] transformation = node.getGeneralization();
        int dimensionsGeneralized = getDimensionsGeneralized();
        List<ObjectIntOpenHashMap<BigFraction>> dimensionSharesToCount =
                new ArrayList<ObjectIntOpenHashMap<BigFraction>>(dimensionsGeneralized);
        for (int dimension=0; dimension<dimensionsGeneralized; dimension++){
            dimensionSharesToCount.add(new ObjectIntOpenHashMap<BigFraction>());
        }

        // Calculate counts. During these computations, no overflows can occur
        // since a dataset can not contain more than Integer.MAX_VALUE records.
        HashGroupifyEntry m = groupify.getFirstEquivalenceClass();
        int numOutliers = 0;
        while (m != null) {
            m.read();
            for (int dimension=0; dimension<dimensionsGeneralized; dimension++){
                if (m.count>0) {
                    if (!m.isNotOutlier) {
                        numOutliers += m.count;
                    } else {
                        int value = m.next();
                        int level = transformation[dimension];
                        BigFraction shareReliable = sharesReliable[dimension].getShare(value, level);
                        ObjectIntOpenHashMap<BigFraction> sharesToCount = dimensionSharesToCount.get(dimension);
                        sharesToCount.putOrAdd(shareReliable, m.count, m.count);
                    }
                }
                numOutliers += m.pcount - m.count;
            }
            m = m.nextOrdered;
        }
        
        // Calculate score
        BigFraction score = new BigFraction(numOutliers);
        for (int dimension=0; dimension<dimensionsGeneralized; dimension++){
            
            ObjectIntOpenHashMap<BigFraction> sharesToCount = dimensionSharesToCount.get(dimension);
            final boolean[] states = sharesToCount.allocated;
            final int[] counts = sharesToCount.values;
            final Object[] sharesReliable = sharesToCount.keys;
            
            for (int i=0; i<states.length; i++) {
                if (states[i]) {
                    score = score.add(((BigFraction)(sharesReliable[i])).multiply(counts[i]));
                }
            }
        }

        // Divide by sensitivity and multiply with -1 so that higher values are better
        score = score.multiply(new BigFraction(-1, dimensionsGeneralized));
        if (k > 1) score = score.divide(new BigFraction(k - 1));

        // Return
        return new ILScore(score);
    }
    
    @Override
    public double getSuppressionFactor() {
        return sFactor;
    }

    @Override
    public boolean isAbleToHandleMicroaggregation() {
        return true;
    }

    @Override
    public boolean isClassBasedInformationLossAvailable() {
        return true;
    }

    @Override
<<<<<<< HEAD
    public boolean isGSFactorSupported() {
        return true;
    }
    
=======
    public boolean isScoreFunctionSupported() {
        return true;
    }

>>>>>>> cdbbfd43
    @Override
    public ElementData render(ARXConfiguration config) {
        ElementData result = new ElementData("Loss");
        result.addProperty("Aggregate function", super.getAggregateFunction().toString());
        result.addProperty("Monotonic", this.isMonotonic(config.getSuppressionLimit()));
        result.addProperty("Generalization factor", this.getGeneralizationFactor());
        result.addProperty("Suppression factor", this.getSuppressionFactor());
        return result;
    }

    @Override
    public String toString() {
        return "Loss ("+gsFactor+"/"+gFactor+"/"+sFactor+")";
    }

    @Override
    protected ILMultiDimensionalWithBound getInformationLossInternal(Transformation node, HashGroupify g) {
        
        // Prepare
        int dimensions = getDimensions();
        int dimensionsGeneralized = getDimensionsGeneralized();
        int dimensionsAggregated = getDimensionsAggregated();
        int[] microaggregationIndices = getAggregationIndicesNonGeneralized();
        DistributionAggregateFunction[] microaggregationFunctions = getAggregationFunctionsNonGeneralized();
        
        int[] transformation = node.getGeneralization();
        double[] result = new double[dimensions];
        double[] bound = new double[dimensions];

        // Compute information loss and lower bound
        HashGroupifyEntry m = g.getFirstEquivalenceClass();
        while (m != null) {
            if (m.count>0) {
                m.read();
                for (int dimension=0; dimension<dimensionsGeneralized; dimension++){
                    int value = m.next();
                    int level = transformation[dimension];
                    double share = (double)m.count * shares[dimension].getShare(value, level);
                    result[dimension] += m.isNotOutlier ? share * gFactor :
                                         (sFactor == 1d ? m.count : share + sFactor * ((double)m.count - share));
                    bound[dimension] += share * gFactor;
                }
                for (int dimension=0; dimension<dimensionsAggregated; dimension++){
                    
                    double share = (double) m.count *
                                   microaggregationFunctions[dimension].getInformationLoss(m.distributions[microaggregationIndices[dimension]]);
                    result[dimensionsGeneralized + dimension] += m.isNotOutlier ? share * gFactor :
                                         (sFactor == 1d ? m.count : share + sFactor * ((double)m.count - share));
                    // Note: we ignore a bound for microaggregation, as we cannot compute it
                    // this means that the according entries in the resulting array are not changed and remain 0d
                    // This is not a problem, as it is OK to underestimate information loss when computing lower bounds
                }
            }
            m = m.nextOrdered;
        }
        
        // Normalize
        for (int dimension=0; dimension<dimensionsGeneralized; dimension++){
            result[dimension] = normalizeGeneralized(result[dimension], dimension);
            bound[dimension] = normalizeGeneralized(bound[dimension], dimension);
        }
        
        // Normalize
        for (int dimension=dimensionsGeneralized; dimension<dimensionsGeneralized + dimensionsAggregated; dimension++){
            result[dimension] = normalizeAggregated(result[dimension]);
        }
        
        // Return information loss and lower bound
        return new ILMultiDimensionalWithBound(super.createInformationLoss(result),
                                               super.createInformationLoss(bound));
    }
    
    @Override
    protected ILMultiDimensionalWithBound getInformationLossInternal(Transformation node, HashGroupifyEntry entry) {

        // Init
        int dimensions = getDimensions();
        int dimensionsGeneralized = getDimensionsGeneralized();
        int dimensionsAggregated = getDimensionsAggregated();
        int[] microaggregationIndices = getAggregationIndicesNonGeneralized();
        DistributionAggregateFunction[] microaggregationFunctions = getAggregationFunctionsNonGeneralized();
        
        double[] result = new double[dimensions];
        int[] transformation = node.getGeneralization();

        // Compute
        entry.read();
        for (int dimension = 0; dimension < dimensionsGeneralized; dimension++) {
            int value = entry.next();
            int level = transformation[dimension];
            result[dimension] = (double) entry.count * shares[dimension].getShare(value, level);
        }

        // Compute
        for (int dimension=0; dimension<dimensionsAggregated; dimension++){
            result[dimensionsGeneralized + dimension] = (double) entry.count *
                    microaggregationFunctions[dimension].getInformationLoss(entry.distributions[microaggregationIndices[dimension]]);
        }
        
        // Return
        return new ILMultiDimensionalWithBound(super.createInformationLoss(result));
    }
    
    @Override
    protected AbstractILMultiDimensional getLowerBoundInternal(Transformation node) {
        return null;
    }

    @Override
    protected AbstractILMultiDimensional getLowerBoundInternal(Transformation node, HashGroupify g) {
        
        // Prepare
        int dimensions = getDimensions();
        int dimensionsGeneralized = getDimensionsGeneralized();
        int[] transformation = node.getGeneralization();
        double[] bound = new double[dimensions];

        // Compute lower bound
        HashGroupifyEntry m = g.getFirstEquivalenceClass();
        while (m != null) {
            if (m.count>0) {
                m.read();
                for (int dimension=0; dimension<dimensionsGeneralized; dimension++){
                    int value = m.next();
                    int level = transformation[dimension];
                    double share = (double)m.count * shares[dimension].getShare(value, level);
                    bound[dimension] += share * gFactor;
                }
                // Note: we ignore microaggregation, as we cannot compute a bound for it
                // this means that the according entries in the resulting array are not changed and remain 0d
                // This is not a problem, as it is OK to underestimate information loss when computing lower bounds
            }
            m = m.nextOrdered;
        }
        
        // Normalize
        for (int dimension=0; dimension<dimensionsGeneralized; dimension++){
            bound[dimension] = normalizeGeneralized(bound[dimension], dimension);
        }
        
        // Return
        return super.createInformationLoss(bound);
    }

    /**
     * For subclasses.
     *
     * @return
     */
    protected DomainShare[] getShares(){
        return this.shares;
    }
    
    @Override
    protected void initializeInternal(final DataManager manager,
                                      final DataDefinition definition, 
                                      final Data input, 
                                      final GeneralizationHierarchy[] hierarchies, 
                                      final ARXConfiguration config) {
        
        // Prepare weights
        super.initializeInternal(manager, definition, input, hierarchies, config);

        // Determine total number of tuples
        this.tuples = (double)super.getNumRecords(config, input);
        
        // Save domain shares
        this.shares = manager.getDomainShares();

        if (config.isPrivacyModelSpecified(EDDifferentialPrivacy.class)) {
            // Save reliable domain shares
            sharesReliable = manager.getDomainSharesReliable();
        }
        
        // Min and max
        double[] min = new double[getDimensions()];
        Arrays.fill(min, 0d);
        double[] max = new double[getDimensions()];
        Arrays.fill(max, 1d);
        super.setMin(min);
        super.setMax(max);
    }

    /**
     * Normalizes the aggregate.
     *
     * @param aggregate
     * @param dimension
     * @return
     */
    protected double normalizeAggregated(double aggregate) {
        double result = aggregate / tuples;
        result = result >= 0d ? result : 0d;
        return round(result);
    }

    /**
     * Normalizes the aggregate.
     *
     * @param aggregate
     * @param dimension
     * @return
     */
    protected double normalizeGeneralized(double aggregate, int dimension) {

        double min = gFactor * tuples / shares[dimension].getDomainSize();
        double max = tuples;
        double result = (aggregate - min) / (max - min);
        result = result >= 0d ? result : 0d;
        return round(result);
    }
}<|MERGE_RESOLUTION|>--- conflicted
+++ resolved
@@ -217,17 +217,15 @@
     }
 
     @Override
-<<<<<<< HEAD
     public boolean isGSFactorSupported() {
         return true;
     }
     
-=======
+    @Override
     public boolean isScoreFunctionSupported() {
         return true;
     }
 
->>>>>>> cdbbfd43
     @Override
     public ElementData render(ARXConfiguration config) {
         ElementData result = new ElementData("Loss");
