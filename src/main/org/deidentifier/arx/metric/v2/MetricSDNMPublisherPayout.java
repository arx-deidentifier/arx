/*
 * ARX: Powerful Data Anonymization
 * Copyright 2012 - 2016 Fabian Prasser, Florian Kohlmayer and contributors
 * 
 * Licensed under the Apache License, Version 2.0 (the "License");
 * you may not use this file except in compliance with the License.
 * You may obtain a copy of the License at
 * 
 * http://www.apache.org/licenses/LICENSE-2.0
 * 
 * Unless required by applicable law or agreed to in writing, software
 * distributed under the License is distributed on an "AS IS" BASIS,
 * WITHOUT WARRANTIES OR CONDITIONS OF ANY KIND, either express or implied.
 * See the License for the specific language governing permissions and
 * limitations under the License.
 */

package org.deidentifier.arx.metric.v2;

import org.deidentifier.arx.ARXConfiguration;
import org.deidentifier.arx.ARXCostBenefitConfiguration;
import org.deidentifier.arx.DataDefinition;
<<<<<<< HEAD
import org.deidentifier.arx.certificate.elements.ElementData;
=======
import org.deidentifier.arx.framework.check.distribution.DistributionAggregateFunction;
>>>>>>> b16cc1ea
import org.deidentifier.arx.framework.check.groupify.HashGroupify;
import org.deidentifier.arx.framework.check.groupify.HashGroupifyEntry;
import org.deidentifier.arx.framework.data.Data;
import org.deidentifier.arx.framework.data.DataManager;
import org.deidentifier.arx.framework.data.GeneralizationHierarchy;
import org.deidentifier.arx.framework.lattice.Transformation;
import org.deidentifier.arx.metric.InformationLossWithBound;
import org.deidentifier.arx.metric.MetricConfiguration;
import org.deidentifier.arx.metric.MetricConfiguration.MetricConfigurationAttackerModel;
import org.deidentifier.arx.risk.RiskModelCostBenefit;

/**
 * This class implements a model which maximizes publisher benefit according to the model proposed in:<br>
 * A Game Theoretic Framework for Analyzing Re-Identification Risk.
 * Zhiyu Wan, Yevgeniy Vorobeychik, Weiyi Xia, Ellen Wright Clayton,
 * Murat Kantarcioglu, Ranjit Ganta, Raymond Heatherly, Bradley A. Malin
 * PLOS|ONE. 2015.
 * 
 * @author Fabian Prasser
 */
public class MetricSDNMPublisherPayout extends AbstractMetricSingleDimensional {

    /** SUID. */
    private static final long         serialVersionUID = 5729454129866471107L;

    /** Configuration for the Stackelberg game */
    private ARXCostBenefitConfiguration config;

    /** Domain shares for each dimension. */
    private DomainShare[]             shares;

    /** MaxIL */
    private double                    maxIL;

    /** Risk model */
    private RiskModelCostBenefit        modelRisk;

    /** Journalist attacker model */
    private boolean                   journalistAttackerModel;

    /**
     * Creates a new instance. Default constructor which treats all transformation methods equally.
     * @param journalistAttackerModel If set to true, the journalist attacker model will be assumed, 
     *                                the prosecutor model will be assumed, otherwise
     */
    public MetricSDNMPublisherPayout(boolean journalistAttackerModel) {
       this(journalistAttackerModel, 0.5d);
    }
    
    /**
     * Creates a new instance
     * @param journalistAttackerModel If set to true, the journalist attacker model will be assumed, 
     *                                the prosecutor model will be assumed, otherwise
     * @param gsFactor A factor [0,1] weighting generalization and suppression.
     *            The default value is 0.5, which means that generalization
     *            and suppression will be treated equally. A factor of 0
     *            will favor suppression, and a factor of 1 will favor
     *            generalization. The values in between can be used for
     *            balancing both methods.
     */
    public MetricSDNMPublisherPayout(boolean journalistAttackerModel, double gsFactor) {
        super(false, false, false, gsFactor);
        this.journalistAttackerModel = journalistAttackerModel;
    }
    
    @Override
    public ILSingleDimensional createMaxInformationLoss() {
        Double rows = getNumTuples();
        if (rows == null) {
            throw new IllegalStateException("Metric must be initialized first");
        } else {
            return new ILSingleDimensional(rows * this.config.getPublisherBenefit());
        }
    }

    @Override
    public ILSingleDimensional createMinInformationLoss() {
        return new ILSingleDimensional(0d);
    }

    /**
     * Returns the configuration of this metric.
     * 
     * @return
     */
    public MetricConfiguration getConfiguration() {
        return new MetricConfiguration(false, 
                                       super.getGeneralizationSuppressionFactor(), // gs-factor
                                       false, 
                                       0.0d, 
                                       this.getAggregateFunction(),
                                       this.journalistAttackerModel ? MetricConfigurationAttackerModel.JOURNALIST : 
                                                                      MetricConfigurationAttackerModel.PROSECUTOR);
    }
    
    /**
     * Returns the cost/benefit configuration
     */
    public ARXCostBenefitConfiguration getCostBenefitConfiguration() {
        return this.config;
    }

    @Override
    public String getName() {
        return "Publisher benefit";
    }

    @Override
    public boolean isGSFactorSupported() {
        return true;
    }

    /**
     * Returns whether the journalist attacker model is being assumed.
     * @return
     */
    public boolean isJournalistAttackerModel() {
        return this.journalistAttackerModel;
    }

    /**
     * Returns whether the prosecutor attacker model is being assumed.
     * @return
     */
    public boolean isProsecutorAttackerModel() {
        return !this.journalistAttackerModel;
    }

    @Override
    public ElementData render(ARXConfiguration config) {
        ElementData result = new ElementData("Average equivalence class size");
        result.addProperty("Monotonic", this.isMonotonic(config.getMaxOutliers()));
        result.addProperty("Generalization factor", this.getGeneralizationFactor());
        result.addProperty("Suppression factor", this.getSuppressionFactor());
        if (this.config != null) {
            result.addProperty("Adversary cost", this.config.getAdversaryCost());
            result.addProperty("Adversary gain", this.config.getAdversaryGain());
            result.addProperty("Publisher loss", this.config.getPublisherLoss());
            result.addProperty("Publisher benefit", this.config.getPublisherBenefit());
        }
        return result;
    }

    @Override
    public String toString() {
        String result = "PublisherBenefit (" + (journalistAttackerModel ? "Journalist" : "Prosecutor");
        if (config == null) {
            result += ")";
        } else {
            result += ", Benefit=" + config.getPublisherBenefit() + ")";
        }
        return result;
    }

    /**
     * Returns the success probability. If the game is configured to use journalist risk, 
     * but no population table is available, we silently default to the prosecutor model.
     * @param entry
     * @return
     */
    private double getSuccessProbability(HashGroupifyEntry entry) {
        return !journalistAttackerModel || entry.pcount == 0 ? 1d / entry.count : 1d / entry.pcount;
    }
<<<<<<< HEAD
    /**
     * Returns the information loss for the according class. This is an exact copy of: 
     * @see MetricSDNMEntropyBasedInformationLoss.getEntropyBasedInformationLoss(Transformation, HashGroupifyEntry)
     */
    protected double getEntropyBasedInformationLoss(Transformation transformation, HashGroupifyEntry entry) {
        int[] generalization = transformation.getGeneralization();
        double infoLoss = 1d;
        for (int dimension = 0; dimension < shares.length; dimension++) {
            int value = entry.key[dimension];
            int level = generalization[dimension];
            infoLoss *= shares[dimension].getShare(value, level);
        }
        return Math.log10(infoLoss) / maxIL + 1d;
    }
=======
>>>>>>> b16cc1ea

    @Override
    protected ILSingleDimensionalWithBound getInformationLossInternal(Transformation transformation, HashGroupify groupify) {
        
        // Prepare
        double real = 0;
        double bound = 0;
        double gFactor = super.getGeneralizationFactor();
        double sFactor = super.getSuppressionFactor();
        HashGroupifyEntry entry = groupify.getFirstEquivalenceClass();
        double maxPayout = this.config.getPublisherBenefit();
        DistributionAggregateFunction[] microaggregationFunctions = super.getMicroaggregationFunctions();
        int microaggregationStartIndex = super.getMicroaggregationStartIndex();
        
        // Compute
        while (entry != null) {
            if (entry.count > 0) {
                double adversarySuccessProbability = this.getSuccessProbability(entry);
                double informationLoss = MetricSDNMEntropyBasedInformationLoss.getEntropyBasedInformationLoss(transformation,
                                                                                                              entry,
                                                                                                              shares,
                                                                                                              microaggregationFunctions,
                                                                                                              microaggregationStartIndex,
                                                                                                              maxIL);
                double realPayout = modelRisk.getExpectedPublisherPayout(informationLoss, adversarySuccessProbability);
                double boundPayout = modelRisk.getExpectedPublisherPayout(informationLoss, 0d);
                real += !entry.isNotOutlier ? (sFactor * entry.count * maxPayout) : 
                                              (gFactor * entry.count * (maxPayout - realPayout));
                bound += gFactor * entry.count * (maxPayout - boundPayout);
            }
            entry = entry.nextOrdered;
        }
        
        // Return
        return super.createInformationLoss(real, bound);
    }
    
    @Override
    protected InformationLossWithBound<ILSingleDimensional> getInformationLossInternal(Transformation transformation, HashGroupifyEntry entry) {

        // Prepare
        double gFactor = super.getGeneralizationFactor();
        double sFactor = super.getSuppressionFactor();
        DistributionAggregateFunction[] microaggregationFunctions = super.getMicroaggregationFunctions();
        int microaggregationStartIndex = super.getMicroaggregationStartIndex();
        
        // Compute
        double adversarySuccessProbability = this.getSuccessProbability(entry);
        double informationLoss = MetricSDNMEntropyBasedInformationLoss.getEntropyBasedInformationLoss(transformation,
                                                                                                      entry,
                                                                                                      shares,
                                                                                                      microaggregationFunctions,
                                                                                                      microaggregationStartIndex,
                                                                                                      maxIL);
        double maxPayout = this.config.getPublisherBenefit();
        double realPayout = modelRisk.getExpectedPublisherPayout(informationLoss, adversarySuccessProbability);
        double boundPayout = modelRisk.getExpectedPublisherPayout(informationLoss, 0d);
        double real =  !entry.isNotOutlier ? (sFactor * entry.count * maxPayout) : 
                                             (gFactor * entry.count * (maxPayout - realPayout));
        double bound = gFactor * entry.count * (maxPayout - boundPayout);

        // Return
        return super.createInformationLoss(real, bound);
    }

    @Override
    protected ILSingleDimensional getLowerBoundInternal(Transformation transformation) {
        return null;
    }

    @Override
    protected ILSingleDimensional getLowerBoundInternal(Transformation transformation,
                                                        HashGroupify groupify) {

        // Compute
        double bound = 0;
        double gFactor = super.getGeneralizationFactor();
        double maxPayout = this.config.getPublisherBenefit();
        HashGroupifyEntry entry = groupify.getFirstEquivalenceClass();
        while (entry != null) {
            if (entry.count > 0) {
                double informationLoss = MetricSDNMEntropyBasedInformationLoss.getEntropyBasedInformationLoss(transformation, entry, shares, null, 0, maxIL);
                double boundPayout = modelRisk.getExpectedPublisherPayout(informationLoss, 0d);
                bound += gFactor * entry.count * (maxPayout - boundPayout);
            }
            entry = entry.nextOrdered;
        }
        
        // Return
        return new ILSingleDimensional(bound);
    }

    @Override
    protected void initializeInternal(final DataManager manager,
                                      final DataDefinition definition,
                                      final Data input,
                                      final GeneralizationHierarchy[] hierarchies,
                                      final ARXConfiguration config) {

        super.initializeInternal(manager, definition, input, hierarchies, config);

        // Compute domain shares
        this.shares =  manager.getDomainShares();
        this.config = config.getCostBenefitConfiguration();
        this.modelRisk = new RiskModelCostBenefit(this.config);
                
        // Calculate MaxIL
        this.maxIL = MetricSDNMEntropyBasedInformationLoss.getMaximalEntropyBasedInformationLoss(this.shares, super.getMicroaggregationDomainSizes());
    }
}<|MERGE_RESOLUTION|>--- conflicted
+++ resolved
@@ -20,11 +20,8 @@
 import org.deidentifier.arx.ARXConfiguration;
 import org.deidentifier.arx.ARXCostBenefitConfiguration;
 import org.deidentifier.arx.DataDefinition;
-<<<<<<< HEAD
 import org.deidentifier.arx.certificate.elements.ElementData;
-=======
 import org.deidentifier.arx.framework.check.distribution.DistributionAggregateFunction;
->>>>>>> b16cc1ea
 import org.deidentifier.arx.framework.check.groupify.HashGroupify;
 import org.deidentifier.arx.framework.check.groupify.HashGroupifyEntry;
 import org.deidentifier.arx.framework.data.Data;
@@ -188,23 +185,6 @@
     private double getSuccessProbability(HashGroupifyEntry entry) {
         return !journalistAttackerModel || entry.pcount == 0 ? 1d / entry.count : 1d / entry.pcount;
     }
-<<<<<<< HEAD
-    /**
-     * Returns the information loss for the according class. This is an exact copy of: 
-     * @see MetricSDNMEntropyBasedInformationLoss.getEntropyBasedInformationLoss(Transformation, HashGroupifyEntry)
-     */
-    protected double getEntropyBasedInformationLoss(Transformation transformation, HashGroupifyEntry entry) {
-        int[] generalization = transformation.getGeneralization();
-        double infoLoss = 1d;
-        for (int dimension = 0; dimension < shares.length; dimension++) {
-            int value = entry.key[dimension];
-            int level = generalization[dimension];
-            infoLoss *= shares[dimension].getShare(value, level);
-        }
-        return Math.log10(infoLoss) / maxIL + 1d;
-    }
-=======
->>>>>>> b16cc1ea
 
     @Override
     protected ILSingleDimensionalWithBound getInformationLossInternal(Transformation transformation, HashGroupify groupify) {
