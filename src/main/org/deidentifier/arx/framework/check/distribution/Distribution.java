/*
 * ARX: Powerful Data Anonymization
 * Copyright 2012 - 2017 Fabian Prasser, Florian Kohlmayer and contributors
 * 
 * Licensed under the Apache License, Version 2.0 (the "License");
 * you may not use this file except in compliance with the License.
 * You may obtain a copy of the License at
 * 
 * http://www.apache.org/licenses/LICENSE-2.0
 * 
 * Unless required by applicable law or agreed to in writing, software
 * distributed under the License is distributed on an "AS IS" BASIS,
 * WITHOUT WARRANTIES OR CONDITIONS OF ANY KIND, either express or implied.
 * See the License for the specific language governing permissions and
 * limitations under the License.
 */

package org.deidentifier.arx.framework.check.distribution;

import java.util.Arrays;

import org.deidentifier.arx.framework.check.groupify.HashTableUtil;

/**
 * This class can be utilized to track the distributions of values. It is backed by a hash table
 * implementing open addressing with linear probing.
 * 
 * @author Fabian Prasser
 * @author Florian Kohlmayer
 */
public class Distribution {

    /** The size. */
    private int                size;

    /** The threshold used for rehashing. */
    private int                threshold;

    /** The elements. Even index contains value, odd index contains frequency */
<<<<<<< HEAD
    private int[]               elements;
    
=======
    private int[]              elements;

>>>>>>> 4a627d2c
    /** The loadfactor. */
    private final static float LOADFACTOR       = 0.75f;

    /** The initial default capacity of the hashtable. */
    private static final int   DEFAULT_CAPACITY = 8;    // power of two

    /**
     * Default constructor.
     */
    public Distribution() {
        this(DEFAULT_CAPACITY);
    }

    /**
     * Constructor used to create frequency set from a history entry.
     *
     * @param element
     * @param frequency
     */
    public Distribution(final int[] element, final int[] frequency) {
        this(element.length);
        for (int i = 0; i < element.length; i++) {
            if (element[i] != -1) {
                this.add(element[i], frequency[i]);
            }
        }
    }

    /**
     * Constructor using next power of two starting at capacity as initial
     * capacity.
     * 
     * @param capacity
     */
    private Distribution(int capacity) {
        capacity = HashTableUtil.calculateCapacity(capacity);
        size = 0;
        elements = new int[capacity << 1];
        Arrays.fill(elements, -1);
        threshold = HashTableUtil.calculateThreshold(capacity, LOADFACTOR);
    }

    /**
     * Adds a element to the hashtable. Frequency value 1.
     * 
     * @param element
     */
    public final void add(final int element) {
        this.add(element, 1);
    }

    /**
     * Clears the table.
     */
    public void clear() {
        Arrays.fill(elements, -1);
        size = 0;
    }
    
    /**
     * Gets all buckets of the hash table.
     *
     * @return
     */
    public int[] getBuckets() {
        return elements;
    }

    /**
     * Merges two frequency sets.
     * 
     * @param other
     */
    public void merge(final Distribution other) {
        final int[] otherElements = other.elements;
        for (int i = 0; i < otherElements.length; i += 2) {
            if (otherElements[i] != -1) {
                this.add(otherElements[i], otherElements[i + 1]);
            }
        }
    }

    /**
     * Merge a frequency set with a history entry.
     *
     * @param elements
     * @param frequency
     */
    public void merge(final int[] elements, final int[] frequency) {
        for (int i = 0; i < elements.length; i++) {
            if (elements[i] != -1) {
                this.add(elements[i], frequency[i]);
            }
        }
    }

    /**
     * Packs the frequency table; removes null values and generates
     * sortedElements and sortedFrequency arrays. In case a collission occured
     * this method also sorts the elements. First entry is elements, second entry is frequencies.
     */
    public int[][] pack() {
        final int[] sortedelements = new int[size];
        final int[] sortedfrequency = new int[size];
        if (size > 0) {
            // compress & copy
            int count = 0;
            for (int i = 0; i < elements.length; i += 2) {
                if (elements[i] != -1) { // bucket not empty
                    sortedelements[count] = elements[i];
                    sortedfrequency[count] = elements[i + 1];
                    count++;
                }
            }
        }
        return new int[][]{sortedelements, sortedfrequency};
    }

    /**
     * Gets the current size.
     * 
     * @return
     */
    public int size() {
        return size;
    }

    @Override
    public String toString() {
        StringBuilder builder = new StringBuilder();
        builder.append("Distribution [");
        boolean first = true;
        for (int i=0; i<elements.length; i+=2) {
            if (elements[i] != -1) {
                builder.append(first ? "" : ",");
                builder.append(elements[i]).append("=").append(elements[i+1]);
                first = false;
            }
        }
        builder.append("]");
        return builder.toString();
    }

    /**
     * Adds an element with the given frequency.
     *
     * @param element
     * @param value
     */
    private void add(final int element, final int value) {

        final int mask = (elements.length - 1);
        int index = (element & ((elements.length >> 1) - 1)) << 1; // start at home bucket
        while (true) {
            if (elements[index] == -1) { // empty bucket, not found

                elements[index] = element;
                elements[index + 1] = value;
                size++;

                if (size > threshold) {
                    rehash();
                }
                break;
            } else if (elements[index] == element) { // element found
                elements[index + 1] += value;
                break;
            }
            index = (index + 2) & mask; // next bucket
        }

    }

    /**
     * Rehashes the frequency set table.
     */
    private void rehash() {
        final int capacity = HashTableUtil.calculateCapacity(elements.length);

        final int[] newelements = new int[capacity << 1];
        Arrays.fill(newelements, -1);

        final int mask = (newelements.length - 1);
        for (int i = 0; i < elements.length; i += 2) {
            if (elements[i] != -1) { // bucket not empty

                int index = (elements[i] & ((newelements.length >> 1) - 1)) << 1;
                while (true) {
                    if (newelements[index] == -1) { // empty bucket, not found
                        newelements[index] = elements[i];
                        newelements[index + 1] = elements[i + 1];
                        break;
                    }
                    index = (index + 2) & mask; // next bucket
                }
            }
        }

        threshold = (int) (capacity * LOADFACTOR);
        elements = newelements;
    }
}
<|MERGE_RESOLUTION|>--- conflicted
+++ resolved
@@ -1,248 +1,243 @@
-/*
- * ARX: Powerful Data Anonymization
- * Copyright 2012 - 2017 Fabian Prasser, Florian Kohlmayer and contributors
- * 
- * Licensed under the Apache License, Version 2.0 (the "License");
- * you may not use this file except in compliance with the License.
- * You may obtain a copy of the License at
- * 
- * http://www.apache.org/licenses/LICENSE-2.0
- * 
- * Unless required by applicable law or agreed to in writing, software
- * distributed under the License is distributed on an "AS IS" BASIS,
- * WITHOUT WARRANTIES OR CONDITIONS OF ANY KIND, either express or implied.
- * See the License for the specific language governing permissions and
- * limitations under the License.
- */
+/*
+ * ARX: Powerful Data Anonymization
+ * Copyright 2012 - 2017 Fabian Prasser, Florian Kohlmayer and contributors
+ * 
+ * Licensed under the Apache License, Version 2.0 (the "License");
+ * you may not use this file except in compliance with the License.
+ * You may obtain a copy of the License at
+ * 
+ * http://www.apache.org/licenses/LICENSE-2.0
+ * 
+ * Unless required by applicable law or agreed to in writing, software
+ * distributed under the License is distributed on an "AS IS" BASIS,
+ * WITHOUT WARRANTIES OR CONDITIONS OF ANY KIND, either express or implied.
+ * See the License for the specific language governing permissions and
+ * limitations under the License.
+ */
+
+package org.deidentifier.arx.framework.check.distribution;
+
+import java.util.Arrays;
+
+import org.deidentifier.arx.framework.check.groupify.HashTableUtil;
+
+/**
+ * This class can be utilized to track the distributions of values. It is backed by a hash table
+ * implementing open addressing with linear probing.
+ * 
+ * @author Fabian Prasser
+ * @author Florian Kohlmayer
+ */
+public class Distribution {
+
+    /** The size. */
+    private int                size;
+
+    /** The threshold used for rehashing. */
+    private int                threshold;
+
+    /** The elements. Even index contains value, odd index contains frequency */
+    private int[]              elements;
 
-package org.deidentifier.arx.framework.check.distribution;
-
-import java.util.Arrays;
-
-import org.deidentifier.arx.framework.check.groupify.HashTableUtil;
-
-/**
- * This class can be utilized to track the distributions of values. It is backed by a hash table
- * implementing open addressing with linear probing.
- * 
- * @author Fabian Prasser
- * @author Florian Kohlmayer
- */
-public class Distribution {
-
-    /** The size. */
-    private int                size;
-
-    /** The threshold used for rehashing. */
-    private int                threshold;
-
-    /** The elements. Even index contains value, odd index contains frequency */
-<<<<<<< HEAD
-    private int[]               elements;
-    
-=======
-    private int[]              elements;
-
->>>>>>> 4a627d2c
-    /** The loadfactor. */
-    private final static float LOADFACTOR       = 0.75f;
-
-    /** The initial default capacity of the hashtable. */
-    private static final int   DEFAULT_CAPACITY = 8;    // power of two
-
-    /**
-     * Default constructor.
-     */
-    public Distribution() {
-        this(DEFAULT_CAPACITY);
-    }
-
-    /**
-     * Constructor used to create frequency set from a history entry.
-     *
-     * @param element
-     * @param frequency
-     */
-    public Distribution(final int[] element, final int[] frequency) {
-        this(element.length);
-        for (int i = 0; i < element.length; i++) {
-            if (element[i] != -1) {
-                this.add(element[i], frequency[i]);
-            }
-        }
-    }
-
-    /**
-     * Constructor using next power of two starting at capacity as initial
-     * capacity.
-     * 
-     * @param capacity
-     */
-    private Distribution(int capacity) {
-        capacity = HashTableUtil.calculateCapacity(capacity);
-        size = 0;
-        elements = new int[capacity << 1];
-        Arrays.fill(elements, -1);
-        threshold = HashTableUtil.calculateThreshold(capacity, LOADFACTOR);
-    }
-
-    /**
-     * Adds a element to the hashtable. Frequency value 1.
-     * 
-     * @param element
-     */
-    public final void add(final int element) {
-        this.add(element, 1);
-    }
-
-    /**
-     * Clears the table.
-     */
-    public void clear() {
-        Arrays.fill(elements, -1);
-        size = 0;
-    }
-    
-    /**
-     * Gets all buckets of the hash table.
-     *
-     * @return
-     */
-    public int[] getBuckets() {
-        return elements;
-    }
-
-    /**
-     * Merges two frequency sets.
-     * 
-     * @param other
-     */
-    public void merge(final Distribution other) {
-        final int[] otherElements = other.elements;
-        for (int i = 0; i < otherElements.length; i += 2) {
-            if (otherElements[i] != -1) {
-                this.add(otherElements[i], otherElements[i + 1]);
-            }
-        }
-    }
-
-    /**
-     * Merge a frequency set with a history entry.
-     *
-     * @param elements
-     * @param frequency
-     */
-    public void merge(final int[] elements, final int[] frequency) {
-        for (int i = 0; i < elements.length; i++) {
-            if (elements[i] != -1) {
-                this.add(elements[i], frequency[i]);
-            }
-        }
-    }
-
-    /**
-     * Packs the frequency table; removes null values and generates
-     * sortedElements and sortedFrequency arrays. In case a collission occured
-     * this method also sorts the elements. First entry is elements, second entry is frequencies.
-     */
-    public int[][] pack() {
-        final int[] sortedelements = new int[size];
-        final int[] sortedfrequency = new int[size];
-        if (size > 0) {
-            // compress & copy
-            int count = 0;
-            for (int i = 0; i < elements.length; i += 2) {
-                if (elements[i] != -1) { // bucket not empty
-                    sortedelements[count] = elements[i];
-                    sortedfrequency[count] = elements[i + 1];
-                    count++;
-                }
-            }
-        }
-        return new int[][]{sortedelements, sortedfrequency};
-    }
-
-    /**
-     * Gets the current size.
-     * 
-     * @return
-     */
-    public int size() {
-        return size;
-    }
-
-    @Override
-    public String toString() {
-        StringBuilder builder = new StringBuilder();
-        builder.append("Distribution [");
-        boolean first = true;
-        for (int i=0; i<elements.length; i+=2) {
-            if (elements[i] != -1) {
-                builder.append(first ? "" : ",");
-                builder.append(elements[i]).append("=").append(elements[i+1]);
-                first = false;
-            }
-        }
-        builder.append("]");
-        return builder.toString();
-    }
-
-    /**
-     * Adds an element with the given frequency.
-     *
-     * @param element
-     * @param value
-     */
-    private void add(final int element, final int value) {
-
-        final int mask = (elements.length - 1);
-        int index = (element & ((elements.length >> 1) - 1)) << 1; // start at home bucket
-        while (true) {
-            if (elements[index] == -1) { // empty bucket, not found
-
-                elements[index] = element;
-                elements[index + 1] = value;
-                size++;
-
-                if (size > threshold) {
-                    rehash();
-                }
-                break;
-            } else if (elements[index] == element) { // element found
-                elements[index + 1] += value;
-                break;
-            }
-            index = (index + 2) & mask; // next bucket
-        }
-
-    }
-
-    /**
-     * Rehashes the frequency set table.
-     */
-    private void rehash() {
-        final int capacity = HashTableUtil.calculateCapacity(elements.length);
-
-        final int[] newelements = new int[capacity << 1];
-        Arrays.fill(newelements, -1);
-
-        final int mask = (newelements.length - 1);
-        for (int i = 0; i < elements.length; i += 2) {
-            if (elements[i] != -1) { // bucket not empty
-
-                int index = (elements[i] & ((newelements.length >> 1) - 1)) << 1;
-                while (true) {
-                    if (newelements[index] == -1) { // empty bucket, not found
-                        newelements[index] = elements[i];
-                        newelements[index + 1] = elements[i + 1];
-                        break;
-                    }
-                    index = (index + 2) & mask; // next bucket
-                }
-            }
-        }
-
-        threshold = (int) (capacity * LOADFACTOR);
-        elements = newelements;
-    }
-}
+    /** The loadfactor. */
+    private final static float LOADFACTOR       = 0.75f;
+
+    /** The initial default capacity of the hashtable. */
+    private static final int   DEFAULT_CAPACITY = 8;    // power of two
+
+    /**
+     * Default constructor.
+     */
+    public Distribution() {
+        this(DEFAULT_CAPACITY);
+    }
+
+    /**
+     * Constructor used to create frequency set from a history entry.
+     *
+     * @param element
+     * @param frequency
+     */
+    public Distribution(final int[] element, final int[] frequency) {
+        this(element.length);
+        for (int i = 0; i < element.length; i++) {
+            if (element[i] != -1) {
+                this.add(element[i], frequency[i]);
+            }
+        }
+    }
+
+    /**
+     * Constructor using next power of two starting at capacity as initial
+     * capacity.
+     * 
+     * @param capacity
+     */
+    private Distribution(int capacity) {
+        capacity = HashTableUtil.calculateCapacity(capacity);
+        size = 0;
+        elements = new int[capacity << 1];
+        Arrays.fill(elements, -1);
+        threshold = HashTableUtil.calculateThreshold(capacity, LOADFACTOR);
+    }
+
+    /**
+     * Adds a element to the hashtable. Frequency value 1.
+     * 
+     * @param element
+     */
+    public final void add(final int element) {
+        this.add(element, 1);
+    }
+
+    /**
+     * Clears the table.
+     */
+    public void clear() {
+        Arrays.fill(elements, -1);
+        size = 0;
+    }
+    
+    /**
+     * Gets all buckets of the hash table.
+     *
+     * @return
+     */
+    public int[] getBuckets() {
+        return elements;
+    }
+
+    /**
+     * Merges two frequency sets.
+     * 
+     * @param other
+     */
+    public void merge(final Distribution other) {
+        final int[] otherElements = other.elements;
+        for (int i = 0; i < otherElements.length; i += 2) {
+            if (otherElements[i] != -1) {
+                this.add(otherElements[i], otherElements[i + 1]);
+            }
+        }
+    }
+
+    /**
+     * Merge a frequency set with a history entry.
+     *
+     * @param elements
+     * @param frequency
+     */
+    public void merge(final int[] elements, final int[] frequency) {
+        for (int i = 0; i < elements.length; i++) {
+            if (elements[i] != -1) {
+                this.add(elements[i], frequency[i]);
+            }
+        }
+    }
+
+    /**
+     * Packs the frequency table; removes null values and generates
+     * sortedElements and sortedFrequency arrays. In case a collission occured
+     * this method also sorts the elements. First entry is elements, second entry is frequencies.
+     */
+    public int[][] pack() {
+        final int[] sortedelements = new int[size];
+        final int[] sortedfrequency = new int[size];
+        if (size > 0) {
+            // compress & copy
+            int count = 0;
+            for (int i = 0; i < elements.length; i += 2) {
+                if (elements[i] != -1) { // bucket not empty
+                    sortedelements[count] = elements[i];
+                    sortedfrequency[count] = elements[i + 1];
+                    count++;
+                }
+            }
+        }
+        return new int[][]{sortedelements, sortedfrequency};
+    }
+
+    /**
+     * Gets the current size.
+     * 
+     * @return
+     */
+    public int size() {
+        return size;
+    }
+
+    @Override
+    public String toString() {
+        StringBuilder builder = new StringBuilder();
+        builder.append("Distribution [");
+        boolean first = true;
+        for (int i=0; i<elements.length; i+=2) {
+            if (elements[i] != -1) {
+                builder.append(first ? "" : ",");
+                builder.append(elements[i]).append("=").append(elements[i+1]);
+                first = false;
+            }
+        }
+        builder.append("]");
+        return builder.toString();
+    }
+
+    /**
+     * Adds an element with the given frequency.
+     *
+     * @param element
+     * @param value
+     */
+    private void add(final int element, final int value) {
+
+        final int mask = (elements.length - 1);
+        int index = (element & ((elements.length >> 1) - 1)) << 1; // start at home bucket
+        while (true) {
+            if (elements[index] == -1) { // empty bucket, not found
+
+                elements[index] = element;
+                elements[index + 1] = value;
+                size++;
+
+                if (size > threshold) {
+                    rehash();
+                }
+                break;
+            } else if (elements[index] == element) { // element found
+                elements[index + 1] += value;
+                break;
+            }
+            index = (index + 2) & mask; // next bucket
+        }
+
+    }
+
+    /**
+     * Rehashes the frequency set table.
+     */
+    private void rehash() {
+        final int capacity = HashTableUtil.calculateCapacity(elements.length);
+
+        final int[] newelements = new int[capacity << 1];
+        Arrays.fill(newelements, -1);
+
+        final int mask = (newelements.length - 1);
+        for (int i = 0; i < elements.length; i += 2) {
+            if (elements[i] != -1) { // bucket not empty
+
+                int index = (elements[i] & ((newelements.length >> 1) - 1)) << 1;
+                while (true) {
+                    if (newelements[index] == -1) { // empty bucket, not found
+                        newelements[index] = elements[i];
+                        newelements[index + 1] = elements[i + 1];
+                        break;
+                    }
+                    index = (index + 2) & mask; // next bucket
+                }
+            }
+        }
+
+        threshold = (int) (capacity * LOADFACTOR);
+        elements = newelements;
+    }
+}