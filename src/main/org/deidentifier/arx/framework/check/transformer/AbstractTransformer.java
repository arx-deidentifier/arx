/*
 * ARX: Powerful Data Anonymization
 * Copyright 2012 - 2017 Fabian Prasser, Florian Kohlmayer and contributors
 * 
 * Licensed under the Apache License, Version 2.0 (the "License");
 * you may not use this file except in compliance with the License.
 * You may obtain a copy of the License at
 * 
 * http://www.apache.org/licenses/LICENSE-2.0
 * 
 * Unless required by applicable law or agreed to in writing, software
 * distributed under the License is distributed on an "AS IS" BASIS,
 * WITHOUT WARRANTIES OR CONDITIONS OF ANY KIND, either express or implied.
 * See the License for the specific language governing permissions and
 * limitations under the License.
 */

package org.deidentifier.arx.framework.check.transformer;

import java.util.concurrent.Callable;

import org.deidentifier.arx.ARXConfiguration;
import org.deidentifier.arx.ARXConfiguration.ARXConfigurationInternal;
import org.deidentifier.arx.framework.check.StateMachine.TransitionType;
import org.deidentifier.arx.framework.check.distribution.IntArrayDictionary;
import org.deidentifier.arx.framework.check.groupify.HashGroupify;
import org.deidentifier.arx.framework.check.groupify.HashGroupifyEntry;
<<<<<<< HEAD
import org.deidentifier.arx.framework.data.DataMatrix;
=======
>>>>>>> 8e928cf3
import org.deidentifier.arx.framework.data.GeneralizationHierarchy;

/**
 * This class implements an abstract base class for all transformers.
 * 
 * @author Fabian Prasser
 * @author Florian Kohlmayer
 */
public abstract class AbstractTransformer implements Callable<HashGroupify> {

    /**
     * Implementation of the delegate for Requirements.COUNTER
     * @author Kohlmayer, Prasser
     */
    protected final class GroupifyCounter implements IGroupify {

        @Override
        public final void callAll(final int outtuple, final int i) {
            groupify.addFromBuffer(outtuple, -1, i, 1, -1);
        }

        @Override
        public final void callGroupify(final int outtuple, final HashGroupifyEntry element) {
            groupify.addFromGroupify(outtuple, null, element.representative, element.count, -1);
        }

        @Override
        public final void callSnapshot(final int outtuple, final int[] snapshot, final int i) {
            groupify.addFromSnapshot(outtuple, null, null, snapshot[i], snapshot[i + 1], -1);
        }
    }

    /**
     * Implementation of the delegate for Requirements.COUNTER | Requirements.DISTRIBUTION
     * @author Kohlmayer, Prasser
     */
    protected final class GroupifyCounterDistribution implements IGroupify {
        
        @Override
        public final void callAll(final int outtuple, final int i) {
            groupify.addFromBuffer(outtuple, i, i, 1, -1);
        }

        @Override
        public final void callGroupify(final int outtuple, final HashGroupifyEntry element) {
            groupify.addFromGroupify(outtuple, element.distributions, element.representative, element.count, -1);
        }

        @Override
        public final void callSnapshot(final int outtuple, final int[] snapshot, final int i) {
            
            // TODO: Improve!
            int[][] values = new int[otherData.getNumColumns()][];
            int[][] frequencies = new int[otherData.getNumColumns()][];
            int index = 0;
            int offset = i + 2;
            int length = config.getSnapshotLength() - 1 - 2;
            for (int j = offset; j < offset + length; j += 2) {
                values[index] = dictionarySensValue.get(snapshot[j]);
                frequencies[index++] = dictionarySensFreq.get(snapshot[j + 1]);
            }
            
            groupify.addFromSnapshot(outtuple, values, frequencies, snapshot[i], snapshot[i + 1], -1);
        }
    }

    /**
     * Implementation of the delegate for Requirements.COUNTER | Requirements.SECONDARY_COUNTER
     * @author Kohlmayer, Prasser
     */
    protected final class GroupifyCounterSecondaryCounter implements IGroupify {
        
        @Override
        public final void callAll(final int outtuple, final int i) {
            groupify.addFromBuffer(outtuple, -1, i, 1, 1);
        }

        @Override
        public final void callGroupify(final int outtuple, final HashGroupifyEntry element) {
            groupify.addFromGroupify(outtuple, null, element.representative, element.count, element.pcount);
        }

        @Override
        public final void callSnapshot(final int outtuple, final int[] snapshot, final int i) {
            groupify.addFromSnapshot(outtuple, null, null, snapshot[i], snapshot[i + 1], snapshot[i + 2]);
        }
    }


    /**
     * Implementation of the delegate for Requirements.COUNTER | Requirements.SECONDARY_COUNTER | Requirements.DISTRIBUTION
     * @author Kohlmayer, Prasser
     */
    protected final class GroupifyCounterSecondaryCounterDistribution implements IGroupify {
        
        @Override
        public final void callAll(final int outtuple, final int i) {
            groupify.addFromBuffer(outtuple, i, i, 1, 1);
        }

        @Override
        public final void callGroupify(final int outtuple, final HashGroupifyEntry element) {
            groupify.addFromGroupify(outtuple, element.distributions, element.representative, element.count, element.pcount);
        }

        @Override
        public final void callSnapshot(final int outtuple, final int[] snapshot, final int i) {

            // TODO: Improve!
            int[][] values = new int[otherData.getNumColumns()][];
            int[][] frequencies = new int[otherData.getNumColumns()][];
            int index = 0;
            int offset = i + 3;
            int length = config.getSnapshotLength() - 1 - 3;
            for (int j = offset; j < offset + length; j += 2) {
                values[index] = dictionarySensValue.get(snapshot[j]);
                frequencies[index++] = dictionarySensFreq.get(snapshot[j + 1]);
            }

            groupify.addFromSnapshot(outtuple, values, frequencies, snapshot[i], snapshot[i + 1], snapshot[i + 2]);
        }
    }


    /**
     * Implementation of the delegate for Requirements.DISTRIBUTION
     * @author Kohlmayer, Prasser
     */
    protected final class GroupifyDistribution implements IGroupify {
        
        @Override
        public final void callAll(final int outtuple, final int i) {
            groupify.addFromBuffer(outtuple, i, i, 1, -1);
        }

        @Override
        public final void callGroupify(final int outtuple, final HashGroupifyEntry element) {
            groupify.addFromGroupify(outtuple, element.distributions, element.representative, element.count, -1);
        }

        @Override
        public final void callSnapshot(final int outtuple, final int[] snapshot, final int i) {

            // TODO: Improve!
            int[][] values = new int[otherData.getNumColumns()][];
            int[][] frequencies = new int[otherData.getNumColumns()][];
            int index = 0;
            int offset = i + 2;
            int length = config.getSnapshotLength() - 1 - 2;
            for (int j = offset; j < offset + length; j += 2) {
                values[index] = dictionarySensValue.get(snapshot[j]);
                frequencies[index++] = dictionarySensFreq.get(snapshot[j + 1]);
            }

            groupify.addFromSnapshot(outtuple, values, frequencies, snapshot[i], snapshot[i + 1], -1);
        }
    }

    /**
     * Interface for delegates to the groupify .
     *
     * @author Kohlmayer, Prasser
     */
    protected interface IGroupify {
        
        /**
         * Mode ALL.
         *
         * @param outtuple
         * @param i
         */
        public abstract void callAll(final int outtuple, final int i);

        /**
         * Mode GROUPIFY.
         *
         * @param outtuple
         * @param element
         */
        public abstract void callGroupify(final int outtuple, final HashGroupifyEntry element);

        /**
         * Mode SNAPSHOT.
         *
         * @param outtuple
         * @param snapshot
         * @param i
         */
        public abstract void callSnapshot(final int outtuple, final int[] snapshot, final int i);
    }
    
    /** The hash groupify. */
    private HashGroupify                     groupify;
    
    /** The buffer. */
    protected DataMatrix                      buffer;
    
    /** The column index array. */
    protected final int[]                     columnIndexArray;
    
    /** The column map array. */
    protected final int[][][]                 columnMapArray;
    
    /** The mode of operation *. */
    protected final ARXConfigurationInternal  config;

    /** The data. */
    protected final DataMatrix                data;

    /** The delegate. */
    protected final IGroupify                 delegate;
    
    /** The dictionary for the snapshot compression *. */
    protected final IntArrayDictionary        dictionarySensFreq;
    
    /** The dictionary for the snapshot compression *. */
    protected final IntArrayDictionary        dictionarySensValue;
    
    /** The dimensions. */
    protected final int                       dimensions;
    
    /** The element. */
    protected HashGroupifyEntry               element;
    /** The hierarchies. */
    protected final GeneralizationHierarchy[] hierarchies;
    /** The idindex14. */
    protected int[][]                         idindex0, idindex1, idindex2, idindex3, idindex4, idindex5,
                                              idindex6, idindex7, idindex8, idindex9, idindex10, idindex11, idindex12, idindex13, idindex14;
    /** The index14. */
    protected int                             index0, index1, index2, index3, index4, index5, index6, index7,
                                              index8, index9, index10, index11, index12, index13, index14;
    
    /** The generalization hierarchies. */
    protected int[][][]                       map;
    /** The outindices. */
    protected int                             outindex0;
    /** The outindices. */
    protected int                             outindex1;
    /** The outindices. */
    protected int                             outindex10;
    /** The outindices. */
    protected int                             outindex11;
    /** The outindices. */
    protected int                             outindex12;
    /** The outindices. */
    protected int                             outindex13;
    /** The outindices. */
    protected int                             outindex14;
    /** The outindices. */
    protected int                             outindex2;
    /** The outindices. */
    protected int                             outindex3;
    /** The outindices. */
    protected int                             outindex4;
    /** The outindices. */
    protected int                             outindex5;
    /** The outindices. */
    protected int                             outindex6;
    /** The outindices. */
    protected int                             outindex7;
    /** The outindices. */
    protected int                             outindex8;
    /** The outindices. */
    protected int                             outindex9;
    /** The sensitive values. */
    protected final DataMatrix                otherData;
    /** The snapshot. */
    protected int[]                           snapshot;
    
    /** The size of one snapshopt entry *. */
    protected final int                       ssStepWidth;
    /** The start index. */
    protected int                             startIndex;
    
    /** The stateindices. */
    protected int                             generalizationindex0;
    
    /** The stateindices. */
    protected int                             generalizationindex1;
    
    /** The stateindices. */
    protected int                             generalizationindex10;
    
    /** The stateindices. */
    protected int                             generalizationindex11;
    
    /** The stateindices. */
    protected int                             generalizationindex12;
    
    /** The stateindices. */
    protected int                             generalizationindex13;
    
    /** The stateindices. */
    protected int                             generalizationindex14;
    
    /** The stateindices. */
    protected int                             generalizationindex2;
    
    /** The stateindices. */
    protected int                             generalizationindex3;
    
    /** The stateindices. */
    protected int                             generalizationindex4;
    
    /** The stateindices. */
    protected int                             generalizationindex5;
    
    /** The stateindices. */
    protected int                             generalizationindex6;
    
    /** The stateindices. */
    protected int                             generalizationindex7;
    
    /** The stateindices. */
    protected int                             generalizationindex8;
    
    /** The stateindices. */
    protected int                             generalizationindex9;
    /** The state index array. */
    protected final int[]                     generalizationIndexArray;
    
    /** The states. */
    protected int[]                           generalization;
    /** The stop index. */
    protected int                             stopIndex;
    /** The transition. */
    protected TransitionType                  transition;

    /**
     * Instantiates a new abstract transformer.
     *
     * @param data the data
     * @param hierarchies the hierarchies
     * @param otherData
     * @param dictionarySensValue
     * @param dictionarySensFreq
     * @param config
     */
    public AbstractTransformer(final DataMatrix data,
                               final GeneralizationHierarchy[] hierarchies,
                               final DataMatrix otherData,
                               final IntArrayDictionary dictionarySensValue,
                               final IntArrayDictionary dictionarySensFreq,
                               final ARXConfigurationInternal config) {
        this.config = config;
        this.data = data;
        this.hierarchies = hierarchies;
        this.otherData = otherData;
        this.dictionarySensValue = dictionarySensValue;
        this.dictionarySensFreq = dictionarySensFreq;
        this.ssStepWidth = config.getSnapshotLength();

        // Init arrays
        this.dimensions = data.getNumColumns();
        int arraySizes = 15;
        if (this.dimensions > arraySizes) {
            arraySizes = this.dimensions;
        }
        this.generalizationIndexArray = new int[arraySizes];
        this.columnIndexArray = new int[arraySizes];
        this.columnMapArray = new int[arraySizes][][];
        this.map = new int[hierarchies.length][][];
        for (int i = 0; i < hierarchies.length; i++) {
            this.map[i] = hierarchies[i].getArray();
        }

        // Prepare delegate
        switch (config.getRequirements()) {
        case ARXConfiguration.REQUIREMENT_COUNTER:
            delegate = new GroupifyCounter();
            break;
        case ARXConfiguration.REQUIREMENT_COUNTER | ARXConfiguration.REQUIREMENT_SECONDARY_COUNTER:
            delegate = new GroupifyCounterSecondaryCounter();
            break;
        case ARXConfiguration.REQUIREMENT_COUNTER | ARXConfiguration.REQUIREMENT_SECONDARY_COUNTER | ARXConfiguration.REQUIREMENT_DISTRIBUTION:
            delegate = new GroupifyCounterSecondaryCounterDistribution();
            break;
        case ARXConfiguration.REQUIREMENT_COUNTER | ARXConfiguration.REQUIREMENT_DISTRIBUTION:
            delegate = new GroupifyCounterDistribution();
            break;
        case ARXConfiguration.REQUIREMENT_DISTRIBUTION:
            delegate = new GroupifyDistribution();
            break;
        default:
            RuntimeException e = new RuntimeException("Invalid requirements: " + config.getRequirements());
            throw(e);
        }
    }

    /*
     * (non-Javadoc)
     * 
     * @see java.util.concurrent.Callable#call()
     */
    @Override
    public HashGroupify call() {
        // clear local groupify
        groupify.stateClear();

        switch (transition) {
        case UNOPTIMIZED:
            processAll();
            break;
        case ROLLUP:
            processGroupify();
            break;
        case SNAPSHOT:
            processSnapshot();
            break;

        default:
            break;
        }
        return groupify;
    }

    /**
     * Inits the.
     * 
     * @param projection
     *            the projection
     * @param state
     *            the state
     * @param groupify
     *            the groupify
     * @param source
     *            the source
     * @param snapshot
     *            the snapshot
     * @param transition
     *            the transition
     * @param startIndex
     *            the start index
     * @param stopIndex
     *            the stop index
     * @param element
     *            the element
     * @param buffer
     *            the buffer
     */
    public void init(final long projection,
                     final int[] state,
                     final HashGroupify groupify,
                     final HashGroupify source,
                     final int[] snapshot,
                     final TransitionType transition,
                     final int startIndex,
                     final int stopIndex,
                     final HashGroupifyEntry element,
                     final DataMatrix buffer) {

        this.buffer = buffer;

        this.startIndex = startIndex;
        this.stopIndex = stopIndex;
        this.element = element;

        this.generalization = state;
        this.transition = transition;

        int index = 0;
        for (int i = 0; i < dimensions; i++) {
            if ((projection & (1L << i)) == 0) {
                generalizationIndexArray[index] = state[i];
                columnIndexArray[index] = i;
                columnMapArray[index] = hierarchies[i].getArray();
                index++;
            }
        }

        // Store groupify
        this.groupify = groupify;

        // Store snapshot
        this.snapshot = snapshot;

        // Store values
        index0 = columnIndexArray[0];
        index1 = columnIndexArray[1];
        index2 = columnIndexArray[2];
        index3 = columnIndexArray[3];
        index4 = columnIndexArray[4];
        index5 = columnIndexArray[5];
        index6 = columnIndexArray[6];
        index7 = columnIndexArray[7];
        index8 = columnIndexArray[8];
        index9 = columnIndexArray[9];
        index10 = columnIndexArray[10];
        index11 = columnIndexArray[11];
        index12 = columnIndexArray[12];
        index13 = columnIndexArray[13];
        index14 = columnIndexArray[14];

        // Store values
        outindex0 = columnIndexArray[0];
        outindex1 = columnIndexArray[1];
        outindex2 = columnIndexArray[2];
        outindex3 = columnIndexArray[3];
        outindex4 = columnIndexArray[4];
        outindex5 = columnIndexArray[5];
        outindex6 = columnIndexArray[6];
        outindex7 = columnIndexArray[7];
        outindex8 = columnIndexArray[8];
        outindex9 = columnIndexArray[9];
        outindex10 = columnIndexArray[10];
        outindex11 = columnIndexArray[11];
        outindex12 = columnIndexArray[12];
        outindex13 = columnIndexArray[13];
        outindex14 = columnIndexArray[14];

        // Store values
        generalizationindex0 = generalizationIndexArray[0];
        generalizationindex1 = generalizationIndexArray[1];
        generalizationindex2 = generalizationIndexArray[2];
        generalizationindex3 = generalizationIndexArray[3];
        generalizationindex4 = generalizationIndexArray[4];
        generalizationindex5 = generalizationIndexArray[5];
        generalizationindex6 = generalizationIndexArray[6];
        generalizationindex7 = generalizationIndexArray[7];
        generalizationindex8 = generalizationIndexArray[8];
        generalizationindex9 = generalizationIndexArray[9];
        generalizationindex10 = generalizationIndexArray[10];
        generalizationindex11 = generalizationIndexArray[11];
        generalizationindex12 = generalizationIndexArray[12];
        generalizationindex13 = generalizationIndexArray[13];
        generalizationindex14 = generalizationIndexArray[14];

        // Store values
        idindex0 = columnMapArray[0];
        idindex1 = columnMapArray[1];
        idindex2 = columnMapArray[2];
        idindex3 = columnMapArray[3];
        idindex4 = columnMapArray[4];
        idindex5 = columnMapArray[5];
        idindex6 = columnMapArray[6];
        idindex7 = columnMapArray[7];
        idindex8 = columnMapArray[8];
        idindex9 = columnMapArray[9];
        idindex10 = columnMapArray[10];
        idindex11 = columnMapArray[11];
        idindex12 = columnMapArray[12];
        idindex13 = columnMapArray[13];
        idindex14 = columnMapArray[14];

    }

    /**
     * Process complete input dataset.
     */
    protected abstract void processAll();

    /**
     * Process groupify.
     */
    protected abstract void processGroupify();

    /**
     * Process snapshot.
     */
    protected abstract void processSnapshot();

}
<|MERGE_RESOLUTION|>--- conflicted
+++ resolved
@@ -1,593 +1,590 @@
-/*
- * ARX: Powerful Data Anonymization
- * Copyright 2012 - 2017 Fabian Prasser, Florian Kohlmayer and contributors
- * 
- * Licensed under the Apache License, Version 2.0 (the "License");
- * you may not use this file except in compliance with the License.
- * You may obtain a copy of the License at
- * 
- * http://www.apache.org/licenses/LICENSE-2.0
- * 
- * Unless required by applicable law or agreed to in writing, software
- * distributed under the License is distributed on an "AS IS" BASIS,
- * WITHOUT WARRANTIES OR CONDITIONS OF ANY KIND, either express or implied.
- * See the License for the specific language governing permissions and
- * limitations under the License.
- */
-
-package org.deidentifier.arx.framework.check.transformer;
-
-import java.util.concurrent.Callable;
-
-import org.deidentifier.arx.ARXConfiguration;
-import org.deidentifier.arx.ARXConfiguration.ARXConfigurationInternal;
-import org.deidentifier.arx.framework.check.StateMachine.TransitionType;
-import org.deidentifier.arx.framework.check.distribution.IntArrayDictionary;
-import org.deidentifier.arx.framework.check.groupify.HashGroupify;
-import org.deidentifier.arx.framework.check.groupify.HashGroupifyEntry;
-<<<<<<< HEAD
+/*
+ * ARX: Powerful Data Anonymization
+ * Copyright 2012 - 2017 Fabian Prasser, Florian Kohlmayer and contributors
+ * 
+ * Licensed under the Apache License, Version 2.0 (the "License");
+ * you may not use this file except in compliance with the License.
+ * You may obtain a copy of the License at
+ * 
+ * http://www.apache.org/licenses/LICENSE-2.0
+ * 
+ * Unless required by applicable law or agreed to in writing, software
+ * distributed under the License is distributed on an "AS IS" BASIS,
+ * WITHOUT WARRANTIES OR CONDITIONS OF ANY KIND, either express or implied.
+ * See the License for the specific language governing permissions and
+ * limitations under the License.
+ */
+
+package org.deidentifier.arx.framework.check.transformer;
+
+import java.util.concurrent.Callable;
+
+import org.deidentifier.arx.ARXConfiguration;
+import org.deidentifier.arx.ARXConfiguration.ARXConfigurationInternal;
+import org.deidentifier.arx.framework.check.StateMachine.TransitionType;
+import org.deidentifier.arx.framework.check.distribution.IntArrayDictionary;
+import org.deidentifier.arx.framework.check.groupify.HashGroupify;
+import org.deidentifier.arx.framework.check.groupify.HashGroupifyEntry;
 import org.deidentifier.arx.framework.data.DataMatrix;
-=======
->>>>>>> 8e928cf3
-import org.deidentifier.arx.framework.data.GeneralizationHierarchy;
-
-/**
- * This class implements an abstract base class for all transformers.
- * 
- * @author Fabian Prasser
- * @author Florian Kohlmayer
- */
-public abstract class AbstractTransformer implements Callable<HashGroupify> {
-
-    /**
-     * Implementation of the delegate for Requirements.COUNTER
-     * @author Kohlmayer, Prasser
-     */
-    protected final class GroupifyCounter implements IGroupify {
-
-        @Override
-        public final void callAll(final int outtuple, final int i) {
-            groupify.addFromBuffer(outtuple, -1, i, 1, -1);
-        }
-
-        @Override
-        public final void callGroupify(final int outtuple, final HashGroupifyEntry element) {
-            groupify.addFromGroupify(outtuple, null, element.representative, element.count, -1);
-        }
-
-        @Override
-        public final void callSnapshot(final int outtuple, final int[] snapshot, final int i) {
-            groupify.addFromSnapshot(outtuple, null, null, snapshot[i], snapshot[i + 1], -1);
-        }
-    }
-
-    /**
-     * Implementation of the delegate for Requirements.COUNTER | Requirements.DISTRIBUTION
-     * @author Kohlmayer, Prasser
-     */
-    protected final class GroupifyCounterDistribution implements IGroupify {
-        
-        @Override
-        public final void callAll(final int outtuple, final int i) {
-            groupify.addFromBuffer(outtuple, i, i, 1, -1);
-        }
-
-        @Override
-        public final void callGroupify(final int outtuple, final HashGroupifyEntry element) {
-            groupify.addFromGroupify(outtuple, element.distributions, element.representative, element.count, -1);
-        }
-
-        @Override
-        public final void callSnapshot(final int outtuple, final int[] snapshot, final int i) {
-            
-            // TODO: Improve!
-            int[][] values = new int[otherData.getNumColumns()][];
-            int[][] frequencies = new int[otherData.getNumColumns()][];
-            int index = 0;
-            int offset = i + 2;
-            int length = config.getSnapshotLength() - 1 - 2;
-            for (int j = offset; j < offset + length; j += 2) {
-                values[index] = dictionarySensValue.get(snapshot[j]);
-                frequencies[index++] = dictionarySensFreq.get(snapshot[j + 1]);
-            }
-            
-            groupify.addFromSnapshot(outtuple, values, frequencies, snapshot[i], snapshot[i + 1], -1);
-        }
-    }
-
-    /**
-     * Implementation of the delegate for Requirements.COUNTER | Requirements.SECONDARY_COUNTER
-     * @author Kohlmayer, Prasser
-     */
-    protected final class GroupifyCounterSecondaryCounter implements IGroupify {
-        
-        @Override
-        public final void callAll(final int outtuple, final int i) {
-            groupify.addFromBuffer(outtuple, -1, i, 1, 1);
-        }
-
-        @Override
-        public final void callGroupify(final int outtuple, final HashGroupifyEntry element) {
-            groupify.addFromGroupify(outtuple, null, element.representative, element.count, element.pcount);
-        }
-
-        @Override
-        public final void callSnapshot(final int outtuple, final int[] snapshot, final int i) {
-            groupify.addFromSnapshot(outtuple, null, null, snapshot[i], snapshot[i + 1], snapshot[i + 2]);
-        }
-    }
-
-
-    /**
-     * Implementation of the delegate for Requirements.COUNTER | Requirements.SECONDARY_COUNTER | Requirements.DISTRIBUTION
-     * @author Kohlmayer, Prasser
-     */
-    protected final class GroupifyCounterSecondaryCounterDistribution implements IGroupify {
-        
-        @Override
-        public final void callAll(final int outtuple, final int i) {
-            groupify.addFromBuffer(outtuple, i, i, 1, 1);
-        }
-
-        @Override
-        public final void callGroupify(final int outtuple, final HashGroupifyEntry element) {
-            groupify.addFromGroupify(outtuple, element.distributions, element.representative, element.count, element.pcount);
-        }
-
-        @Override
-        public final void callSnapshot(final int outtuple, final int[] snapshot, final int i) {
-
-            // TODO: Improve!
-            int[][] values = new int[otherData.getNumColumns()][];
-            int[][] frequencies = new int[otherData.getNumColumns()][];
-            int index = 0;
-            int offset = i + 3;
-            int length = config.getSnapshotLength() - 1 - 3;
-            for (int j = offset; j < offset + length; j += 2) {
-                values[index] = dictionarySensValue.get(snapshot[j]);
-                frequencies[index++] = dictionarySensFreq.get(snapshot[j + 1]);
-            }
-
-            groupify.addFromSnapshot(outtuple, values, frequencies, snapshot[i], snapshot[i + 1], snapshot[i + 2]);
-        }
-    }
-
-
-    /**
-     * Implementation of the delegate for Requirements.DISTRIBUTION
-     * @author Kohlmayer, Prasser
-     */
-    protected final class GroupifyDistribution implements IGroupify {
-        
-        @Override
-        public final void callAll(final int outtuple, final int i) {
-            groupify.addFromBuffer(outtuple, i, i, 1, -1);
-        }
-
-        @Override
-        public final void callGroupify(final int outtuple, final HashGroupifyEntry element) {
-            groupify.addFromGroupify(outtuple, element.distributions, element.representative, element.count, -1);
-        }
-
-        @Override
-        public final void callSnapshot(final int outtuple, final int[] snapshot, final int i) {
-
-            // TODO: Improve!
-            int[][] values = new int[otherData.getNumColumns()][];
-            int[][] frequencies = new int[otherData.getNumColumns()][];
-            int index = 0;
-            int offset = i + 2;
-            int length = config.getSnapshotLength() - 1 - 2;
-            for (int j = offset; j < offset + length; j += 2) {
-                values[index] = dictionarySensValue.get(snapshot[j]);
-                frequencies[index++] = dictionarySensFreq.get(snapshot[j + 1]);
-            }
-
-            groupify.addFromSnapshot(outtuple, values, frequencies, snapshot[i], snapshot[i + 1], -1);
-        }
-    }
-
-    /**
-     * Interface for delegates to the groupify .
-     *
-     * @author Kohlmayer, Prasser
-     */
-    protected interface IGroupify {
-        
-        /**
-         * Mode ALL.
-         *
-         * @param outtuple
-         * @param i
-         */
-        public abstract void callAll(final int outtuple, final int i);
-
-        /**
-         * Mode GROUPIFY.
-         *
-         * @param outtuple
-         * @param element
-         */
-        public abstract void callGroupify(final int outtuple, final HashGroupifyEntry element);
-
-        /**
-         * Mode SNAPSHOT.
-         *
-         * @param outtuple
-         * @param snapshot
-         * @param i
-         */
-        public abstract void callSnapshot(final int outtuple, final int[] snapshot, final int i);
-    }
-    
-    /** The hash groupify. */
-    private HashGroupify                     groupify;
-    
-    /** The buffer. */
-    protected DataMatrix                      buffer;
-    
-    /** The column index array. */
-    protected final int[]                     columnIndexArray;
-    
-    /** The column map array. */
-    protected final int[][][]                 columnMapArray;
-    
-    /** The mode of operation *. */
-    protected final ARXConfigurationInternal  config;
-
-    /** The data. */
-    protected final DataMatrix                data;
-
-    /** The delegate. */
-    protected final IGroupify                 delegate;
-    
-    /** The dictionary for the snapshot compression *. */
-    protected final IntArrayDictionary        dictionarySensFreq;
-    
-    /** The dictionary for the snapshot compression *. */
-    protected final IntArrayDictionary        dictionarySensValue;
-    
-    /** The dimensions. */
-    protected final int                       dimensions;
-    
-    /** The element. */
-    protected HashGroupifyEntry               element;
-    /** The hierarchies. */
-    protected final GeneralizationHierarchy[] hierarchies;
-    /** The idindex14. */
-    protected int[][]                         idindex0, idindex1, idindex2, idindex3, idindex4, idindex5,
-                                              idindex6, idindex7, idindex8, idindex9, idindex10, idindex11, idindex12, idindex13, idindex14;
-    /** The index14. */
-    protected int                             index0, index1, index2, index3, index4, index5, index6, index7,
-                                              index8, index9, index10, index11, index12, index13, index14;
-    
-    /** The generalization hierarchies. */
-    protected int[][][]                       map;
-    /** The outindices. */
-    protected int                             outindex0;
-    /** The outindices. */
-    protected int                             outindex1;
-    /** The outindices. */
-    protected int                             outindex10;
-    /** The outindices. */
-    protected int                             outindex11;
-    /** The outindices. */
-    protected int                             outindex12;
-    /** The outindices. */
-    protected int                             outindex13;
-    /** The outindices. */
-    protected int                             outindex14;
-    /** The outindices. */
-    protected int                             outindex2;
-    /** The outindices. */
-    protected int                             outindex3;
-    /** The outindices. */
-    protected int                             outindex4;
-    /** The outindices. */
-    protected int                             outindex5;
-    /** The outindices. */
-    protected int                             outindex6;
-    /** The outindices. */
-    protected int                             outindex7;
-    /** The outindices. */
-    protected int                             outindex8;
-    /** The outindices. */
-    protected int                             outindex9;
-    /** The sensitive values. */
-    protected final DataMatrix                otherData;
-    /** The snapshot. */
-    protected int[]                           snapshot;
-    
-    /** The size of one snapshopt entry *. */
-    protected final int                       ssStepWidth;
-    /** The start index. */
-    protected int                             startIndex;
-    
-    /** The stateindices. */
-    protected int                             generalizationindex0;
-    
-    /** The stateindices. */
-    protected int                             generalizationindex1;
-    
-    /** The stateindices. */
-    protected int                             generalizationindex10;
-    
-    /** The stateindices. */
-    protected int                             generalizationindex11;
-    
-    /** The stateindices. */
-    protected int                             generalizationindex12;
-    
-    /** The stateindices. */
-    protected int                             generalizationindex13;
-    
-    /** The stateindices. */
-    protected int                             generalizationindex14;
-    
-    /** The stateindices. */
-    protected int                             generalizationindex2;
-    
-    /** The stateindices. */
-    protected int                             generalizationindex3;
-    
-    /** The stateindices. */
-    protected int                             generalizationindex4;
-    
-    /** The stateindices. */
-    protected int                             generalizationindex5;
-    
-    /** The stateindices. */
-    protected int                             generalizationindex6;
-    
-    /** The stateindices. */
-    protected int                             generalizationindex7;
-    
-    /** The stateindices. */
-    protected int                             generalizationindex8;
-    
-    /** The stateindices. */
-    protected int                             generalizationindex9;
-    /** The state index array. */
-    protected final int[]                     generalizationIndexArray;
-    
-    /** The states. */
-    protected int[]                           generalization;
-    /** The stop index. */
-    protected int                             stopIndex;
-    /** The transition. */
-    protected TransitionType                  transition;
-
-    /**
-     * Instantiates a new abstract transformer.
-     *
-     * @param data the data
-     * @param hierarchies the hierarchies
-     * @param otherData
-     * @param dictionarySensValue
-     * @param dictionarySensFreq
-     * @param config
-     */
-    public AbstractTransformer(final DataMatrix data,
-                               final GeneralizationHierarchy[] hierarchies,
-                               final DataMatrix otherData,
-                               final IntArrayDictionary dictionarySensValue,
-                               final IntArrayDictionary dictionarySensFreq,
-                               final ARXConfigurationInternal config) {
-        this.config = config;
-        this.data = data;
-        this.hierarchies = hierarchies;
+import org.deidentifier.arx.framework.data.GeneralizationHierarchy;
+
+/**
+ * This class implements an abstract base class for all transformers.
+ * 
+ * @author Fabian Prasser
+ * @author Florian Kohlmayer
+ */
+public abstract class AbstractTransformer implements Callable<HashGroupify> {
+
+    /**
+     * Implementation of the delegate for Requirements.COUNTER
+     * @author Kohlmayer, Prasser
+     */
+    protected final class GroupifyCounter implements IGroupify {
+
+        @Override
+        public final void callAll(final int outtuple, final int i) {
+            groupify.addFromBuffer(outtuple, -1, i, 1, -1);
+        }
+
+        @Override
+        public final void callGroupify(final int outtuple, final HashGroupifyEntry element) {
+            groupify.addFromGroupify(outtuple, null, element.representative, element.count, -1);
+        }
+
+        @Override
+        public final void callSnapshot(final int outtuple, final int[] snapshot, final int i) {
+            groupify.addFromSnapshot(outtuple, null, null, snapshot[i], snapshot[i + 1], -1);
+        }
+    }
+
+    /**
+     * Implementation of the delegate for Requirements.COUNTER | Requirements.DISTRIBUTION
+     * @author Kohlmayer, Prasser
+     */
+    protected final class GroupifyCounterDistribution implements IGroupify {
+        
+        @Override
+        public final void callAll(final int outtuple, final int i) {
+            groupify.addFromBuffer(outtuple, i, i, 1, -1);
+        }
+
+        @Override
+        public final void callGroupify(final int outtuple, final HashGroupifyEntry element) {
+            groupify.addFromGroupify(outtuple, element.distributions, element.representative, element.count, -1);
+        }
+
+        @Override
+        public final void callSnapshot(final int outtuple, final int[] snapshot, final int i) {
+            
+            // TODO: Improve!
+            int[][] values = new int[otherData.getNumColumns()][];
+            int[][] frequencies = new int[otherData.getNumColumns()][];
+            int index = 0;
+            int offset = i + 2;
+            int length = config.getSnapshotLength() - 1 - 2;
+            for (int j = offset; j < offset + length; j += 2) {
+                values[index] = dictionarySensValue.get(snapshot[j]);
+                frequencies[index++] = dictionarySensFreq.get(snapshot[j + 1]);
+            }
+            
+            groupify.addFromSnapshot(outtuple, values, frequencies, snapshot[i], snapshot[i + 1], -1);
+        }
+    }
+
+    /**
+     * Implementation of the delegate for Requirements.COUNTER | Requirements.SECONDARY_COUNTER
+     * @author Kohlmayer, Prasser
+     */
+    protected final class GroupifyCounterSecondaryCounter implements IGroupify {
+        
+        @Override
+        public final void callAll(final int outtuple, final int i) {
+            groupify.addFromBuffer(outtuple, -1, i, 1, 1);
+        }
+
+        @Override
+        public final void callGroupify(final int outtuple, final HashGroupifyEntry element) {
+            groupify.addFromGroupify(outtuple, null, element.representative, element.count, element.pcount);
+        }
+
+        @Override
+        public final void callSnapshot(final int outtuple, final int[] snapshot, final int i) {
+            groupify.addFromSnapshot(outtuple, null, null, snapshot[i], snapshot[i + 1], snapshot[i + 2]);
+        }
+    }
+
+
+    /**
+     * Implementation of the delegate for Requirements.COUNTER | Requirements.SECONDARY_COUNTER | Requirements.DISTRIBUTION
+     * @author Kohlmayer, Prasser
+     */
+    protected final class GroupifyCounterSecondaryCounterDistribution implements IGroupify {
+        
+        @Override
+        public final void callAll(final int outtuple, final int i) {
+            groupify.addFromBuffer(outtuple, i, i, 1, 1);
+        }
+
+        @Override
+        public final void callGroupify(final int outtuple, final HashGroupifyEntry element) {
+            groupify.addFromGroupify(outtuple, element.distributions, element.representative, element.count, element.pcount);
+        }
+
+        @Override
+        public final void callSnapshot(final int outtuple, final int[] snapshot, final int i) {
+
+            // TODO: Improve!
+            int[][] values = new int[otherData.getNumColumns()][];
+            int[][] frequencies = new int[otherData.getNumColumns()][];
+            int index = 0;
+            int offset = i + 3;
+            int length = config.getSnapshotLength() - 1 - 3;
+            for (int j = offset; j < offset + length; j += 2) {
+                values[index] = dictionarySensValue.get(snapshot[j]);
+                frequencies[index++] = dictionarySensFreq.get(snapshot[j + 1]);
+            }
+
+            groupify.addFromSnapshot(outtuple, values, frequencies, snapshot[i], snapshot[i + 1], snapshot[i + 2]);
+        }
+    }
+
+
+    /**
+     * Implementation of the delegate for Requirements.DISTRIBUTION
+     * @author Kohlmayer, Prasser
+     */
+    protected final class GroupifyDistribution implements IGroupify {
+        
+        @Override
+        public final void callAll(final int outtuple, final int i) {
+            groupify.addFromBuffer(outtuple, i, i, 1, -1);
+        }
+
+        @Override
+        public final void callGroupify(final int outtuple, final HashGroupifyEntry element) {
+            groupify.addFromGroupify(outtuple, element.distributions, element.representative, element.count, -1);
+        }
+
+        @Override
+        public final void callSnapshot(final int outtuple, final int[] snapshot, final int i) {
+
+            // TODO: Improve!
+            int[][] values = new int[otherData.getNumColumns()][];
+            int[][] frequencies = new int[otherData.getNumColumns()][];
+            int index = 0;
+            int offset = i + 2;
+            int length = config.getSnapshotLength() - 1 - 2;
+            for (int j = offset; j < offset + length; j += 2) {
+                values[index] = dictionarySensValue.get(snapshot[j]);
+                frequencies[index++] = dictionarySensFreq.get(snapshot[j + 1]);
+            }
+
+            groupify.addFromSnapshot(outtuple, values, frequencies, snapshot[i], snapshot[i + 1], -1);
+        }
+    }
+
+    /**
+     * Interface for delegates to the groupify .
+     *
+     * @author Kohlmayer, Prasser
+     */
+    protected interface IGroupify {
+        
+        /**
+         * Mode ALL.
+         *
+         * @param outtuple
+         * @param i
+         */
+        public abstract void callAll(final int outtuple, final int i);
+
+        /**
+         * Mode GROUPIFY.
+         *
+         * @param outtuple
+         * @param element
+         */
+        public abstract void callGroupify(final int outtuple, final HashGroupifyEntry element);
+
+        /**
+         * Mode SNAPSHOT.
+         *
+         * @param outtuple
+         * @param snapshot
+         * @param i
+         */
+        public abstract void callSnapshot(final int outtuple, final int[] snapshot, final int i);
+    }
+    
+    /** The hash groupify. */
+    private HashGroupify                     groupify;
+    
+    /** The buffer. */
+    protected DataMatrix                      buffer;
+    
+    /** The column index array. */
+    protected final int[]                     columnIndexArray;
+    
+    /** The column map array. */
+    protected final int[][][]                 columnMapArray;
+    
+    /** The mode of operation *. */
+    protected final ARXConfigurationInternal  config;
+
+    /** The data. */
+    protected final DataMatrix                data;
+
+    /** The delegate. */
+    protected final IGroupify                 delegate;
+    
+    /** The dictionary for the snapshot compression *. */
+    protected final IntArrayDictionary        dictionarySensFreq;
+    
+    /** The dictionary for the snapshot compression *. */
+    protected final IntArrayDictionary        dictionarySensValue;
+    
+    /** The dimensions. */
+    protected final int                       dimensions;
+    
+    /** The element. */
+    protected HashGroupifyEntry               element;
+    /** The hierarchies. */
+    protected final GeneralizationHierarchy[] hierarchies;
+    /** The idindex14. */
+    protected int[][]                         idindex0, idindex1, idindex2, idindex3, idindex4, idindex5,
+                                              idindex6, idindex7, idindex8, idindex9, idindex10, idindex11, idindex12, idindex13, idindex14;
+    /** The index14. */
+    protected int                             index0, index1, index2, index3, index4, index5, index6, index7,
+                                              index8, index9, index10, index11, index12, index13, index14;
+    
+    /** The generalization hierarchies. */
+    protected int[][][]                       map;
+    /** The outindices. */
+    protected int                             outindex0;
+    /** The outindices. */
+    protected int                             outindex1;
+    /** The outindices. */
+    protected int                             outindex10;
+    /** The outindices. */
+    protected int                             outindex11;
+    /** The outindices. */
+    protected int                             outindex12;
+    /** The outindices. */
+    protected int                             outindex13;
+    /** The outindices. */
+    protected int                             outindex14;
+    /** The outindices. */
+    protected int                             outindex2;
+    /** The outindices. */
+    protected int                             outindex3;
+    /** The outindices. */
+    protected int                             outindex4;
+    /** The outindices. */
+    protected int                             outindex5;
+    /** The outindices. */
+    protected int                             outindex6;
+    /** The outindices. */
+    protected int                             outindex7;
+    /** The outindices. */
+    protected int                             outindex8;
+    /** The outindices. */
+    protected int                             outindex9;
+    /** The sensitive values. */
+    protected final DataMatrix                otherData;
+    /** The snapshot. */
+    protected int[]                           snapshot;
+    
+    /** The size of one snapshopt entry *. */
+    protected final int                       ssStepWidth;
+    /** The start index. */
+    protected int                             startIndex;
+    
+    /** The stateindices. */
+    protected int                             generalizationindex0;
+    
+    /** The stateindices. */
+    protected int                             generalizationindex1;
+    
+    /** The stateindices. */
+    protected int                             generalizationindex10;
+    
+    /** The stateindices. */
+    protected int                             generalizationindex11;
+    
+    /** The stateindices. */
+    protected int                             generalizationindex12;
+    
+    /** The stateindices. */
+    protected int                             generalizationindex13;
+    
+    /** The stateindices. */
+    protected int                             generalizationindex14;
+    
+    /** The stateindices. */
+    protected int                             generalizationindex2;
+    
+    /** The stateindices. */
+    protected int                             generalizationindex3;
+    
+    /** The stateindices. */
+    protected int                             generalizationindex4;
+    
+    /** The stateindices. */
+    protected int                             generalizationindex5;
+    
+    /** The stateindices. */
+    protected int                             generalizationindex6;
+    
+    /** The stateindices. */
+    protected int                             generalizationindex7;
+    
+    /** The stateindices. */
+    protected int                             generalizationindex8;
+    
+    /** The stateindices. */
+    protected int                             generalizationindex9;
+    /** The state index array. */
+    protected final int[]                     generalizationIndexArray;
+    
+    /** The states. */
+    protected int[]                           generalization;
+    /** The stop index. */
+    protected int                             stopIndex;
+    /** The transition. */
+    protected TransitionType                  transition;
+
+    /**
+     * Instantiates a new abstract transformer.
+     *
+     * @param data the data
+     * @param hierarchies the hierarchies
+     * @param otherData
+     * @param dictionarySensValue
+     * @param dictionarySensFreq
+     * @param config
+     */
+    public AbstractTransformer(final DataMatrix data,
+                               final GeneralizationHierarchy[] hierarchies,
+                               final DataMatrix otherData,
+                               final IntArrayDictionary dictionarySensValue,
+                               final IntArrayDictionary dictionarySensFreq,
+                               final ARXConfigurationInternal config) {
+        this.config = config;
+        this.data = data;
+        this.hierarchies = hierarchies;
         this.otherData = otherData;
-        this.dictionarySensValue = dictionarySensValue;
-        this.dictionarySensFreq = dictionarySensFreq;
-        this.ssStepWidth = config.getSnapshotLength();
-
-        // Init arrays
-        this.dimensions = data.getNumColumns();
-        int arraySizes = 15;
-        if (this.dimensions > arraySizes) {
-            arraySizes = this.dimensions;
-        }
-        this.generalizationIndexArray = new int[arraySizes];
-        this.columnIndexArray = new int[arraySizes];
-        this.columnMapArray = new int[arraySizes][][];
-        this.map = new int[hierarchies.length][][];
-        for (int i = 0; i < hierarchies.length; i++) {
-            this.map[i] = hierarchies[i].getArray();
-        }
-
-        // Prepare delegate
-        switch (config.getRequirements()) {
-        case ARXConfiguration.REQUIREMENT_COUNTER:
-            delegate = new GroupifyCounter();
-            break;
-        case ARXConfiguration.REQUIREMENT_COUNTER | ARXConfiguration.REQUIREMENT_SECONDARY_COUNTER:
-            delegate = new GroupifyCounterSecondaryCounter();
-            break;
-        case ARXConfiguration.REQUIREMENT_COUNTER | ARXConfiguration.REQUIREMENT_SECONDARY_COUNTER | ARXConfiguration.REQUIREMENT_DISTRIBUTION:
-            delegate = new GroupifyCounterSecondaryCounterDistribution();
-            break;
-        case ARXConfiguration.REQUIREMENT_COUNTER | ARXConfiguration.REQUIREMENT_DISTRIBUTION:
-            delegate = new GroupifyCounterDistribution();
-            break;
-        case ARXConfiguration.REQUIREMENT_DISTRIBUTION:
-            delegate = new GroupifyDistribution();
-            break;
-        default:
-            RuntimeException e = new RuntimeException("Invalid requirements: " + config.getRequirements());
-            throw(e);
-        }
-    }
-
-    /*
-     * (non-Javadoc)
-     * 
-     * @see java.util.concurrent.Callable#call()
-     */
-    @Override
-    public HashGroupify call() {
-        // clear local groupify
-        groupify.stateClear();
-
-        switch (transition) {
-        case UNOPTIMIZED:
-            processAll();
-            break;
-        case ROLLUP:
-            processGroupify();
-            break;
-        case SNAPSHOT:
-            processSnapshot();
-            break;
-
-        default:
-            break;
-        }
-        return groupify;
-    }
-
-    /**
-     * Inits the.
-     * 
-     * @param projection
-     *            the projection
-     * @param state
-     *            the state
-     * @param groupify
-     *            the groupify
-     * @param source
-     *            the source
-     * @param snapshot
-     *            the snapshot
-     * @param transition
-     *            the transition
-     * @param startIndex
-     *            the start index
-     * @param stopIndex
-     *            the stop index
-     * @param element
-     *            the element
-     * @param buffer
-     *            the buffer
-     */
-    public void init(final long projection,
-                     final int[] state,
-                     final HashGroupify groupify,
-                     final HashGroupify source,
-                     final int[] snapshot,
-                     final TransitionType transition,
-                     final int startIndex,
-                     final int stopIndex,
-                     final HashGroupifyEntry element,
-                     final DataMatrix buffer) {
-
-        this.buffer = buffer;
-
-        this.startIndex = startIndex;
-        this.stopIndex = stopIndex;
-        this.element = element;
-
-        this.generalization = state;
-        this.transition = transition;
-
-        int index = 0;
-        for (int i = 0; i < dimensions; i++) {
-            if ((projection & (1L << i)) == 0) {
-                generalizationIndexArray[index] = state[i];
-                columnIndexArray[index] = i;
-                columnMapArray[index] = hierarchies[i].getArray();
-                index++;
-            }
-        }
-
-        // Store groupify
-        this.groupify = groupify;
-
-        // Store snapshot
-        this.snapshot = snapshot;
-
-        // Store values
-        index0 = columnIndexArray[0];
-        index1 = columnIndexArray[1];
-        index2 = columnIndexArray[2];
-        index3 = columnIndexArray[3];
-        index4 = columnIndexArray[4];
-        index5 = columnIndexArray[5];
-        index6 = columnIndexArray[6];
-        index7 = columnIndexArray[7];
-        index8 = columnIndexArray[8];
-        index9 = columnIndexArray[9];
-        index10 = columnIndexArray[10];
-        index11 = columnIndexArray[11];
-        index12 = columnIndexArray[12];
-        index13 = columnIndexArray[13];
-        index14 = columnIndexArray[14];
-
-        // Store values
-        outindex0 = columnIndexArray[0];
-        outindex1 = columnIndexArray[1];
-        outindex2 = columnIndexArray[2];
-        outindex3 = columnIndexArray[3];
-        outindex4 = columnIndexArray[4];
-        outindex5 = columnIndexArray[5];
-        outindex6 = columnIndexArray[6];
-        outindex7 = columnIndexArray[7];
-        outindex8 = columnIndexArray[8];
-        outindex9 = columnIndexArray[9];
-        outindex10 = columnIndexArray[10];
-        outindex11 = columnIndexArray[11];
-        outindex12 = columnIndexArray[12];
-        outindex13 = columnIndexArray[13];
-        outindex14 = columnIndexArray[14];
-
-        // Store values
-        generalizationindex0 = generalizationIndexArray[0];
-        generalizationindex1 = generalizationIndexArray[1];
-        generalizationindex2 = generalizationIndexArray[2];
-        generalizationindex3 = generalizationIndexArray[3];
-        generalizationindex4 = generalizationIndexArray[4];
-        generalizationindex5 = generalizationIndexArray[5];
-        generalizationindex6 = generalizationIndexArray[6];
-        generalizationindex7 = generalizationIndexArray[7];
-        generalizationindex8 = generalizationIndexArray[8];
-        generalizationindex9 = generalizationIndexArray[9];
-        generalizationindex10 = generalizationIndexArray[10];
-        generalizationindex11 = generalizationIndexArray[11];
-        generalizationindex12 = generalizationIndexArray[12];
-        generalizationindex13 = generalizationIndexArray[13];
-        generalizationindex14 = generalizationIndexArray[14];
-
-        // Store values
-        idindex0 = columnMapArray[0];
-        idindex1 = columnMapArray[1];
-        idindex2 = columnMapArray[2];
-        idindex3 = columnMapArray[3];
-        idindex4 = columnMapArray[4];
-        idindex5 = columnMapArray[5];
-        idindex6 = columnMapArray[6];
-        idindex7 = columnMapArray[7];
-        idindex8 = columnMapArray[8];
-        idindex9 = columnMapArray[9];
-        idindex10 = columnMapArray[10];
-        idindex11 = columnMapArray[11];
-        idindex12 = columnMapArray[12];
-        idindex13 = columnMapArray[13];
-        idindex14 = columnMapArray[14];
-
-    }
-
-    /**
-     * Process complete input dataset.
-     */
-    protected abstract void processAll();
-
-    /**
-     * Process groupify.
-     */
-    protected abstract void processGroupify();
-
-    /**
-     * Process snapshot.
-     */
-    protected abstract void processSnapshot();
-
-}
+        this.dictionarySensValue = dictionarySensValue;
+        this.dictionarySensFreq = dictionarySensFreq;
+        this.ssStepWidth = config.getSnapshotLength();
+
+        // Init arrays
+        this.dimensions = data.getNumColumns();
+        int arraySizes = 15;
+        if (this.dimensions > arraySizes) {
+            arraySizes = this.dimensions;
+        }
+        this.generalizationIndexArray = new int[arraySizes];
+        this.columnIndexArray = new int[arraySizes];
+        this.columnMapArray = new int[arraySizes][][];
+        this.map = new int[hierarchies.length][][];
+        for (int i = 0; i < hierarchies.length; i++) {
+            this.map[i] = hierarchies[i].getArray();
+        }
+
+        // Prepare delegate
+        switch (config.getRequirements()) {
+        case ARXConfiguration.REQUIREMENT_COUNTER:
+            delegate = new GroupifyCounter();
+            break;
+        case ARXConfiguration.REQUIREMENT_COUNTER | ARXConfiguration.REQUIREMENT_SECONDARY_COUNTER:
+            delegate = new GroupifyCounterSecondaryCounter();
+            break;
+        case ARXConfiguration.REQUIREMENT_COUNTER | ARXConfiguration.REQUIREMENT_SECONDARY_COUNTER | ARXConfiguration.REQUIREMENT_DISTRIBUTION:
+            delegate = new GroupifyCounterSecondaryCounterDistribution();
+            break;
+        case ARXConfiguration.REQUIREMENT_COUNTER | ARXConfiguration.REQUIREMENT_DISTRIBUTION:
+            delegate = new GroupifyCounterDistribution();
+            break;
+        case ARXConfiguration.REQUIREMENT_DISTRIBUTION:
+            delegate = new GroupifyDistribution();
+            break;
+        default:
+            RuntimeException e = new RuntimeException("Invalid requirements: " + config.getRequirements());
+            throw(e);
+        }
+    }
+
+    /*
+     * (non-Javadoc)
+     * 
+     * @see java.util.concurrent.Callable#call()
+     */
+    @Override
+    public HashGroupify call() {
+        // clear local groupify
+        groupify.stateClear();
+
+        switch (transition) {
+        case UNOPTIMIZED:
+            processAll();
+            break;
+        case ROLLUP:
+            processGroupify();
+            break;
+        case SNAPSHOT:
+            processSnapshot();
+            break;
+
+        default:
+            break;
+        }
+        return groupify;
+    }
+
+    /**
+     * Inits the.
+     * 
+     * @param projection
+     *            the projection
+     * @param state
+     *            the state
+     * @param groupify
+     *            the groupify
+     * @param source
+     *            the source
+     * @param snapshot
+     *            the snapshot
+     * @param transition
+     *            the transition
+     * @param startIndex
+     *            the start index
+     * @param stopIndex
+     *            the stop index
+     * @param element
+     *            the element
+     * @param buffer
+     *            the buffer
+     */
+    public void init(final long projection,
+                     final int[] state,
+                     final HashGroupify groupify,
+                     final HashGroupify source,
+                     final int[] snapshot,
+                     final TransitionType transition,
+                     final int startIndex,
+                     final int stopIndex,
+                     final HashGroupifyEntry element,
+                     final DataMatrix buffer) {
+
+        this.buffer = buffer;
+
+        this.startIndex = startIndex;
+        this.stopIndex = stopIndex;
+        this.element = element;
+
+        this.generalization = state;
+        this.transition = transition;
+
+        int index = 0;
+        for (int i = 0; i < dimensions; i++) {
+            if ((projection & (1L << i)) == 0) {
+                generalizationIndexArray[index] = state[i];
+                columnIndexArray[index] = i;
+                columnMapArray[index] = hierarchies[i].getArray();
+                index++;
+            }
+        }
+
+        // Store groupify
+        this.groupify = groupify;
+
+        // Store snapshot
+        this.snapshot = snapshot;
+
+        // Store values
+        index0 = columnIndexArray[0];
+        index1 = columnIndexArray[1];
+        index2 = columnIndexArray[2];
+        index3 = columnIndexArray[3];
+        index4 = columnIndexArray[4];
+        index5 = columnIndexArray[5];
+        index6 = columnIndexArray[6];
+        index7 = columnIndexArray[7];
+        index8 = columnIndexArray[8];
+        index9 = columnIndexArray[9];
+        index10 = columnIndexArray[10];
+        index11 = columnIndexArray[11];
+        index12 = columnIndexArray[12];
+        index13 = columnIndexArray[13];
+        index14 = columnIndexArray[14];
+
+        // Store values
+        outindex0 = columnIndexArray[0];
+        outindex1 = columnIndexArray[1];
+        outindex2 = columnIndexArray[2];
+        outindex3 = columnIndexArray[3];
+        outindex4 = columnIndexArray[4];
+        outindex5 = columnIndexArray[5];
+        outindex6 = columnIndexArray[6];
+        outindex7 = columnIndexArray[7];
+        outindex8 = columnIndexArray[8];
+        outindex9 = columnIndexArray[9];
+        outindex10 = columnIndexArray[10];
+        outindex11 = columnIndexArray[11];
+        outindex12 = columnIndexArray[12];
+        outindex13 = columnIndexArray[13];
+        outindex14 = columnIndexArray[14];
+
+        // Store values
+        generalizationindex0 = generalizationIndexArray[0];
+        generalizationindex1 = generalizationIndexArray[1];
+        generalizationindex2 = generalizationIndexArray[2];
+        generalizationindex3 = generalizationIndexArray[3];
+        generalizationindex4 = generalizationIndexArray[4];
+        generalizationindex5 = generalizationIndexArray[5];
+        generalizationindex6 = generalizationIndexArray[6];
+        generalizationindex7 = generalizationIndexArray[7];
+        generalizationindex8 = generalizationIndexArray[8];
+        generalizationindex9 = generalizationIndexArray[9];
+        generalizationindex10 = generalizationIndexArray[10];
+        generalizationindex11 = generalizationIndexArray[11];
+        generalizationindex12 = generalizationIndexArray[12];
+        generalizationindex13 = generalizationIndexArray[13];
+        generalizationindex14 = generalizationIndexArray[14];
+
+        // Store values
+        idindex0 = columnMapArray[0];
+        idindex1 = columnMapArray[1];
+        idindex2 = columnMapArray[2];
+        idindex3 = columnMapArray[3];
+        idindex4 = columnMapArray[4];
+        idindex5 = columnMapArray[5];
+        idindex6 = columnMapArray[6];
+        idindex7 = columnMapArray[7];
+        idindex8 = columnMapArray[8];
+        idindex9 = columnMapArray[9];
+        idindex10 = columnMapArray[10];
+        idindex11 = columnMapArray[11];
+        idindex12 = columnMapArray[12];
+        idindex13 = columnMapArray[13];
+        idindex14 = columnMapArray[14];
+
+    }
+
+    /**
+     * Process complete input dataset.
+     */
+    protected abstract void processAll();
+
+    /**
+     * Process groupify.
+     */
+    protected abstract void processGroupify();
+
+    /**
+     * Process snapshot.
+     */
+    protected abstract void processSnapshot();
+
+}