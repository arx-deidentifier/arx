/*
 * ARX: Powerful Data Anonymization
 * Copyright 2012 - 2017 Fabian Prasser, Florian Kohlmayer and contributors
 * 
 * Licensed under the Apache License, Version 2.0 (the "License");
 * you may not use this file except in compliance with the License.
 * You may obtain a copy of the License at
 * 
 * http://www.apache.org/licenses/LICENSE-2.0
 * 
 * Unless required by applicable law or agreed to in writing, software
 * distributed under the License is distributed on an "AS IS" BASIS,
 * WITHOUT WARRANTIES OR CONDITIONS OF ANY KIND, either express or implied.
 * See the License for the specific language governing permissions and
 * limitations under the License.
 */

package org.deidentifier.arx.framework.data;

import java.text.ParseException;
import java.util.ArrayList;
import java.util.HashSet;
import java.util.List;
import java.util.Map;
import java.util.Set;

import org.deidentifier.arx.ARXConfiguration;
import org.deidentifier.arx.DataDefinition;
import org.deidentifier.arx.DataGeneralizationScheme;
import org.deidentifier.arx.DataSubset;
import org.deidentifier.arx.DataType;
import org.deidentifier.arx.RowSet;
import org.deidentifier.arx.aggregates.HierarchyBuilder;
import org.deidentifier.arx.aggregates.HierarchyBuilderIntervalBased;
import org.deidentifier.arx.aggregates.HierarchyBuilderRedactionBased;
import org.deidentifier.arx.criteria.EDDifferentialPrivacy;
import org.deidentifier.arx.criteria.HierarchicalDistanceTCloseness;
import org.deidentifier.arx.criteria.PrivacyCriterion;
import org.deidentifier.arx.framework.check.distribution.DistributionAggregateFunction;
import org.deidentifier.arx.metric.Metric;
import org.deidentifier.arx.metric.v2.DomainShare;
import org.deidentifier.arx.metric.v2.DomainShareInterval;
import org.deidentifier.arx.metric.v2.DomainShareMaterialized;
import org.deidentifier.arx.metric.v2.DomainShareRedaction;

import cern.colt.Sorting;
import cern.colt.function.IntComparator;

import com.carrotsearch.hppc.IntObjectOpenHashMap;
import com.carrotsearch.hppc.IntOpenHashSet;

/**
 * Holds all data needed for the anonymization process.
 * 
 * @author Fabian Prasser
 * @author Florian Kohlmayer
 */
public class DataManager {

    /** Data. */
    private final Data                       dataAnalyzed;

    /** Data */
    private final Data                       dataGeneralized;

    /** Data. */
    private final Data                       dataInput;

    /** The data definition */
    private final DataDefinition             definition;

    /** The domain shares */
    private DomainShare[]                    shares;

    /** The original input header. */
    private final String[]                   header;

    /** Hierarchies for generalized attributes */
    private final GeneralizationHierarchy[]  hierarchiesGeneralized;

    /** Hierarchies for analyzed attributes */
    private final GeneralizationHierarchy[]  hierarchiesAnalyzed;

    /** The maximum level for each QI. */
    private final int[]                      generalizationLevelsMinimum;

    /** The minimum level for each QI. */
    private final int[]                      generalizationLevelsMaximum;

    /** Information about micro-aggregation */
    private final DataAggregationInformation aggregationInformation;

    /** The research subset, if any. */
    private RowSet                           subset     = null;

    /** The size of the research subset. */
    private int                              subsetSize = 0;

    /**
     * Creates a new data manager from pre-encoded data.
     * 
     * @param header
     * @param data
     * @param dictionary
     * @param definition
<<<<<<< HEAD
     * @param privacyModels
     * @param functions
     * @param qualityModel
=======
     * @param config
     * @param function
>>>>>>> a40471c4
     */
    public DataManager(final String[] header,
                       final DataMatrix data,
                       final Dictionary dictionary,
                       final DataDefinition definition,
<<<<<<< HEAD
                       final Set<PrivacyCriterion> privacyModels,
                       final Map<String, DistributionAggregateFunction> functions,
                       final Metric<?> qualityModel) {
=======
                       final ARXConfiguration config,
                       final Map<String, DistributionAggregateFunction> functions) {
>>>>>>> a40471c4

        // Store basic info
        this.header = header;
        this.definition = definition;

        /* *************************************************
         * Collect attributes which need to be generalized
         ***************************************************/
        Set<String> qisGeneralized = new HashSet<>(definition.getQuasiIdentifiersWithGeneralization());
        qisGeneralized.addAll(definition.getQuasiIdentifiersWithClusteringAndMicroaggregation());
        
        /* *************************************************
         * Collect quasi-identifiers which need not be generalized
         ***************************************************/
        Set<String> qisNotGeneralized =  new HashSet<>(definition.getQuasiIdentifiersWithMicroaggregation());
        qisNotGeneralized.removeAll(definition.getQuasiIdentifiersWithClusteringAndMicroaggregation());
        
        /* ************************************************************************
         * Collect all attributes which need to be analyzed (whether hot or cold)
         **************************************************************************/
        Set<String> attributesAnalyzed = new HashSet<>();
        // Add sensitive attributes
        attributesAnalyzed.addAll(definition.getSensitiveAttributes());
        // Add all microaggregated QIs
        attributesAnalyzed.addAll(definition.getQuasiIdentifiersWithMicroaggregation());
        // Add non-generalized response variables
        Set<String> attributesResponse = new HashSet<>(definition.getResponseVariables());
        attributesResponse.removeAll(qisGeneralized);  
        attributesAnalyzed.addAll(attributesResponse);

        /* *************************************************
         * Collect non-generalized aggregated QIs which are hot
         ***************************************************/
        Set<String> hotQIsNotGeneralized = new HashSet<String>();
        if (qualityModel.isAbleToHandleMicroaggregation()) {
            hotQIsNotGeneralized.addAll(qisNotGeneralized);
        } 

        /* *************************************************
         * Collect generalized aggregated QIs which are hot
         ***************************************************/
        Set<String> hotQIsGeneralized = new HashSet<String>();
        if (qualityModel.isAbleToHandleClusteredMicroaggregation()) {
            hotQIsGeneralized.addAll(definition.getQuasiIdentifiersWithClusteringAndMicroaggregation());
            throw new RuntimeException("Not implemented"); // TODO: SSE
        }

        /* *************************************************
         * Collect aggregated QIs which are cold
         ***************************************************/
        Set<String> coldQIs = new HashSet<String>();
        coldQIs.addAll(definition.getQuasiIdentifiersWithMicroaggregation());
        coldQIs.removeAll(hotQIsNotGeneralized);
        coldQIs.removeAll(hotQIsGeneralized);
        
        /* *************************************************
         * Collect hot attributes which are not QIs
         ***************************************************/
        Set<String> hotOtherAttributes = new HashSet<String>();
        hotOtherAttributes.addAll(attributesAnalyzed);
        hotOtherAttributes.removeAll(definition.getQuasiIdentifiersWithMicroaggregation());
        
        // Create data objects
        this.dataGeneralized = Data.createProjection(data, header, getColumns(header, qisGeneralized), dictionary);
        this.dataAnalyzed = Data.createProjection(data, header, getColumns(header, 
                                                                           hotOtherAttributes,
                                                                           hotQIsNotGeneralized,
                                                                           hotQIsGeneralized,
                                                                           coldQIs), 
                                                                           dictionary);
        this.dataInput = Data.createWrapper(data, header, getColumns(header), dictionary);
        
        // Store information about aggregated attributes
        this.aggregationInformation = new DataAggregationInformation(dataAnalyzed, 
                                                                   functions,
                                                                   definition,
                                                                   hotQIsNotGeneralized,
                                                                   hotQIsGeneralized,
                                                                   coldQIs);

        // Make the dictionaries ready for additions
        this.dataGeneralized.getDictionary().definalizeAll();
        this.dataAnalyzed.getDictionary().definalizeAll();
        
        // Register hierarchies used for generalization
        this.generalizationLevelsMaximum = new int[qisGeneralized.size()];
        this.generalizationLevelsMinimum = new int[qisGeneralized.size()];
        this.hierarchiesGeneralized = new GeneralizationHierarchy[qisGeneralized.size()];
        int index = 0;
        
        // For each attribute
        for (final String attribute : header) {
            
            // This is a generalized quasi-identifier
            if (qisGeneralized.contains(attribute)) {
                
                // Register at the dictionary and encode
                this.hierarchiesGeneralized[index] = new GeneralizationHierarchy(attribute,
                                                                            definition.getHierarchy(attribute),
                                                                            index,
                                                                            this.dataGeneralized.getDictionary());
                
                // Initialize hierarchy height and minimum / maximum generalization
                Integer min = definition.getMinimumGeneralization(attribute);
                Integer max = definition.getMaximumGeneralization(attribute);
                this.generalizationLevelsMaximum[index] = min == null ? 0 : min;
                this.generalizationLevelsMinimum[index] = max == null ? this.hierarchiesGeneralized[index].getArray()[0].length - 1 : max;
                
                // Next quasi-identifier
                index++;
            }
        }
        
<<<<<<< HEAD
        // Change to fixed generalization scheme when using differential privacy
        index = 0;
        for (PrivacyCriterion c : privacyModels) {
            
            // DP found
            if (c instanceof EDDifferentialPrivacy) {
                
                // Extract scheme
                DataGeneralizationScheme scheme = ((EDDifferentialPrivacy)c).getGeneralizationScheme();
                
                // For each attribute
                for (final String attribute : header) {
                    
                    // This is a generalized quasi-identifier
                    if (qisGeneralized.contains(attribute)) {
                        this.generalizationLevelsMaximum[index] = scheme.getGeneralizationLevel(attribute, definition);
                        this.generalizationLevelsMinimum[index] = scheme.getGeneralizationLevel(attribute, definition);
=======
        // Change min & max, when using data-independent (e,d)-DP
        for (PrivacyCriterion c : config.getPrivacyModels()) {
            if (c instanceof EDDifferentialPrivacy) {
                EDDifferentialPrivacy edpModel = (EDDifferentialPrivacy)c;
                if (!edpModel.isDataDependent()) {
                    DataGeneralizationScheme scheme = edpModel.getGeneralizationScheme();
                    for (int i = 0; i < header.length; i++) {
                        final int idx = i * 2;
                        if (attributesGeneralized.contains(header[i]) &&
                            map[idx] == AttributeTypeInternal.QUASI_IDENTIFYING_GENERALIZED) {
                            minLevels[map[idx + 1]] = scheme.getGeneralizationLevel(header[i], definition);
                            maxLevels[map[idx + 1]] = scheme.getGeneralizationLevel(header[i], definition);
                        }
>>>>>>> a40471c4
                    }

                    // Next quasi-identifier
                    index++;
                }
                break;
            }
        }

        // Build map with hierarchies for sensitive attributes
<<<<<<< HEAD
        this.hierarchiesAnalyzed = new GeneralizationHierarchy[this.dataAnalyzed.getColumns().length];
        for (PrivacyCriterion c : privacyModels) {
=======
        Map<String, String[][]> sensitiveHierarchies = new HashMap<String, String[][]>();
        for (PrivacyCriterion c : config.getPrivacyModels()) {
>>>>>>> a40471c4
            if (c instanceof HierarchicalDistanceTCloseness) {
                HierarchicalDistanceTCloseness t = (HierarchicalDistanceTCloseness) c;
                String attribute = t.getAttribute();
                index = dataAnalyzed.getIndexOf(attribute);
                this.hierarchiesAnalyzed[index] = new GeneralizationHierarchy(attribute, t.getHierarchy().getHierarchy(),
                                                                              index, dataAnalyzed.getDictionary());
            }
        }

        // finalize dictionary
        dataGeneralized.getDictionary().finalizeAll();
        dataAnalyzed.getDictionary().finalizeAll();

        // Store research subset
<<<<<<< HEAD
        for (PrivacyCriterion c : privacyModels) {
=======
        for (PrivacyCriterion c : config.getPrivacyModels()) {
>>>>>>> a40471c4
            if (c instanceof EDDifferentialPrivacy) {
                ((EDDifferentialPrivacy) c).initialize(this, config);
            }
            if (c.isSubsetAvailable()) {
                DataSubset _subset = c.getDataSubset();
                if (_subset != null) {
                    subset = _subset.getSet();
                    subsetSize = _subset.getArray().length;
                    break;
                }
            }
        }
    }

    /**
     * For creating a projected instance
     * @param dataAnalyzed
     * @param dataGeneralized
     * @param dataInput
     * @param definition
     * @param shares
     * @param header
     * @param hierarchiesGeneralized
     * @param hierarchiesAnalyzed
     * @param generalizationLevelsMinimum
     * @param generalizationLevelsMaximum
     * @param microaggregationFunctions
     * @param microaggregationDomainSizes
     * @param microaggregationHeader
     * @param microaggregationStartIndex
     */
    protected DataManager(Data dataAnalyzed,
                          Data dataGeneralized,
                          Data dataInput,
                          DataDefinition definition,
                          DomainShare[] shares,
                          String[] header,
                          GeneralizationHierarchy[] hierarchiesGeneralized,
                          GeneralizationHierarchy[] hierarchiesAnalyzed,
                          int[] generalizationLevelsMinimum,
                          int[] generalizationLevelsMaximum,
                          DataAggregationInformation microaggregationData) {
        
        // Just store
        this.dataAnalyzed = dataAnalyzed;
        this.dataGeneralized = dataGeneralized;
        this.dataInput = dataInput;
        this.definition = definition;
        this.shares = shares;
        this.header = header;
        this.hierarchiesGeneralized = hierarchiesGeneralized;
        this.hierarchiesAnalyzed = hierarchiesAnalyzed;
        this.generalizationLevelsMinimum = generalizationLevelsMinimum;
        this.generalizationLevelsMaximum = generalizationLevelsMaximum;
        this.aggregationInformation = microaggregationData;
        
        // Both variables are only used for getDistribution() and getTree()
        // The projected instance delegates these methods to the original data manager
        this.subset = null;
        this.subsetSize = 0;
    }

    /**
     * Returns centroid distances
     * @param normalized 
     * @return
     */
    @SuppressWarnings({ "unchecked", "rawtypes" })
    public DataCentroidDistances<?>[] getCentroidDistances(boolean normalized) {

        // Compute centroid distances
        DataCentroidDistances[] result = new DataCentroidDistances[dataGeneralized.getHeader().length];
        for (int column = 0; column < result.length; column++) {

            // Extract info
            String attribute = dataGeneralized.getHeader()[column];
            result[column] = new DataCentroidDistances(dataGeneralized, column,
                                                       definition.getDataType(attribute),
                                                       hierarchiesGeneralized[column].map,
                                                       normalized);
        }

        // Return
        return result;
    }

    /**
     * Returns the input data that will be analyzed.
     * 
     * @return the data
     */
    public Data getDataAnalyzed() {
        return dataAnalyzed;
    }

    /**
     * Returns the input data that will be generalized.
     * 
     * @return the data
     */
    public Data getDataGeneralized() {
        return dataGeneralized;
    }
    
    /**
     * Returns the input data.
     * 
     * @return the data
     */
    public Data getDataInput() {
        return dataInput;
    }

    /**
     * Returns the distribution of the attribute in the data array at the given index.
     * @param dataMatrix
     * @param index
     * @param distinctValues
     * @return
     */
    public double[] getDistribution(DataMatrix dataMatrix, int index, int distinctValues) {

        // Initialize counts: iterate over all rows or the subset
        final int[] cardinalities = new int[distinctValues];
        for (int i = 0; i < dataMatrix.getNumRows(); i++) {
            if (subset == null || subset.contains(i)) {
                cardinalities[dataMatrix.get(i, index)]++;
            }
        }

        // compute distribution
        final double total = subset == null ? dataMatrix.getNumRows() : subsetSize;
        final double[] distribution = new double[cardinalities.length];
        for (int i = 0; i < distribution.length; i++) {
            distribution[i] = (double) cardinalities[i] / total;
        }
        return distribution;
    }

    /**
     * Returns the distribution of the given sensitive attribute in the original dataset. 
     * Required for t-closeness.
     * 
     * @param attribute
     * @return distribution
     */
    public double[] getDistribution(String attribute) {
        // Calculate and return
        int index = dataAnalyzed.getIndexOf(attribute);
        int distinctValues = dataAnalyzed.getDictionary().getMapping()[index].length;
        return getDistribution(dataAnalyzed.getArray(), index, distinctValues);
    }

    /**
     * Returns the domain shares for all generalized quasi-identifiers
     * @return
     */
    public DomainShare[] getDomainShares() {

        // Build on-demand
        if (this.shares == null) {
            
            // Compute domain shares
            this.shares = new DomainShare[dataGeneralized.getHeader().length];
            for (int i=0; i<shares.length; i++) {
                
                // Extract info
                String attribute = dataGeneralized.getHeader()[i];
                String[][] hierarchy = definition.getHierarchy(attribute);
                HierarchyBuilder<?> builder = definition.getHierarchyBuilder(attribute);
                
                // Create shares for redaction-based hierarchies
                if (builder != null && (builder instanceof HierarchyBuilderRedactionBased) &&
                    ((HierarchyBuilderRedactionBased<?>)builder).isDomainPropertiesAvailable()){
                    this.shares[i] = new DomainShareRedaction((HierarchyBuilderRedactionBased<?>)builder);
                    
                 // Create shares for interval-based hierarchies
                } else if (builder != null && (builder instanceof HierarchyBuilderIntervalBased)) {
                    this.shares[i] = new DomainShareInterval<>((HierarchyBuilderIntervalBased<?>)builder,
                                                           hierarchiesGeneralized[i].getArray(),
                                                           dataGeneralized.getDictionary().getMapping()[i]);
                    
                // Create fall back option for materialized hierarchies
                } else {
                    this.shares[i] = new DomainShareMaterialized(hierarchy, 
                                                            dataGeneralized.getDictionary().getMapping()[i],
                                                            hierarchiesGeneralized[i].getArray());
                }
            }
        }
        
        // Return
        return this.shares;
    }

    /**
     * The original data header.
     * 
     * @return
     */
    public String[] getHeader() {
        return header;
    }

    /**
     * Returns the heights of the hierarchies used for generalizing quasi-identifiers
     * 
     * @return
     */
    public int[] getHierachiesHeights() {
        int[] result = new int[hierarchiesGeneralized.length];
        for (int i = 0; i < result.length; i++) {
            result[i] = hierarchiesGeneralized[i].getArray()[0].length;
        }
        return result;
    }

    /**
     * Returns the generalization hierarchiesQI.
     * 
     * @return the hierarchiesQI
     */
    public GeneralizationHierarchy[] getHierarchies() {
        return hierarchiesGeneralized;
    }

    /**
     * Returns the maximum levels for the generalizaiton.
     * 
     * @return the maximum level for each QI
     */
    public int[] getHierarchiesMaxLevels() {
        return generalizationLevelsMinimum;
    }

    /**
     * Returns the minimum levels for the generalizations.
     * 
     * @return
     */

    public int[] getHierarchiesMinLevels() {
        return generalizationLevelsMaximum;
    }

    /**
     * Returns data configuring microaggregation
     * @return
     */
    public DataAggregationInformation getAggregationInformation() {
        return this.aggregationInformation;
    }

    /**
     * Returns the order of the given sensitive attribute in the original dataset. 
     * Required for t-closeness.
     * 
     * @param attribute
     * @return distribution
     */
    public int[] getOrder(String attribute) {

        // Prepare
        final int index = dataAnalyzed.getIndexOf(attribute);
        final String[] dictionary = dataAnalyzed.getDictionary().getMapping()[index];
        final DataType<?> type = this.definition.getDataType(attribute);
        
        // Init
        int[] order = new int[dictionary.length];
        for (int i = 0; i < order.length; i++) {
            order[i] = i;
        }
        
        // Sort
        Sorting.mergeSort(order, 0, order.length, new IntComparator() {
            @Override public int compare(int arg0, int arg1) {
                String value1 = dictionary[arg0];
                String value2 = dictionary[arg1];
                try {
                    return type.compare(value1, value2);
                } catch (NumberFormatException | ParseException e) {
                    throw new IllegalStateException(e);
                }
            }
        });
        
        // Return
        return order;
    }

    /**
     * Returns an instance of this data manager, that is projected onto the given rowset
     * @param rowset
     * @return
     */
    public DataManager getSubsetInstance(RowSet rowset) {
        
        return new DataManagerSubset(this,
                                     dataAnalyzed.getSubsetInstance(rowset),
                                     dataGeneralized.getSubsetInstance(rowset),
                                     dataInput.getSubsetInstance(rowset),
                                     definition,
                                     shares,
                                     header,
                                     hierarchiesGeneralized,
                                     hierarchiesAnalyzed,
                                     generalizationLevelsMinimum,
                                     generalizationLevelsMaximum,
                                     aggregationInformation.getSubsetInstance());
    }

    /**
     * Returns a tree for the given attribute at the index within the given data array, using the given hierarchy.
     * The resulting tree can be used to calculate the earth mover's distance with hierarchical ground-distance.
     * @param data
     * @param index
     * @param hierarchy
     * @return tree
     */
    public int[] getTree(DataMatrix data, int index, int[][] hierarchy) {

        final int totalElementsP = subset == null ? data.getNumRows() : subsetSize;
        final int height = hierarchy[0].length - 1;
        final int numLeafs = hierarchy.length;

        // Initialize
        final ArrayList<Integer> treeList = new ArrayList<Integer>();
        treeList.add(totalElementsP);
        treeList.add(numLeafs);
        treeList.add(height);

        // Init all freq to 0
        for (int i = 0; i < numLeafs; i++) {
            treeList.add(0);
        }

        // Count frequencies
        final int offsetLeafs = 3;
        for (int i = 0; i < data.getNumRows(); i++) {
            if (subset == null || subset.contains(i)) {
                int val = data.get(i, index);
                int previousFreq = treeList.get(val + offsetLeafs);
                previousFreq++;
                treeList.set(val + offsetLeafs, previousFreq);
            }
        }

        // Init extras
        for (int i = 0; i < numLeafs; i++) {
            treeList.add(-1);
        }

        // Temporary class for nodes
        class TNode {
            IntOpenHashSet children = new IntOpenHashSet();
            int            level    = 0;
            int            offset   = 0;
        }

        final int offsetsExtras = offsetLeafs + numLeafs;
        final IntObjectOpenHashMap<TNode> nodes = new IntObjectOpenHashMap<TNode>();
        final ArrayList<ArrayList<TNode>> levels = new ArrayList<ArrayList<TNode>>();

        // Init levels
        for (int i = 0; i < hierarchy[0].length; i++) {
            levels.add(new ArrayList<TNode>());
        }

        // Build nodes
        int offset = dataAnalyzed.getDictionary().getMapping()[index].length;
        for (int i = 0; i < hierarchy[0].length; i++) {
            for (int j = 0; j < hierarchy.length; j++) {
                final int nodeID = hierarchy[j][i] + i * offset;
                TNode curNode = null;

                if (!nodes.containsKey(nodeID)) {
                    curNode = new TNode();
                    curNode.level = i;
                    nodes.put(nodeID, curNode);
                    final ArrayList<TNode> level = levels.get(curNode.level);
                    level.add(curNode);
                } else {
                    curNode = nodes.get(nodeID);
                }

                if (i > 0) { // first add child
                    curNode.children.add(hierarchy[j][i - 1] + (i - 1) * offset);
                }
            }
        }

        // For all nodes
        for (final ArrayList<TNode> level : levels) {
            for (final TNode node : level) {

                if (node.level > 0) { // only inner nodes
                    node.offset = treeList.size();

                    treeList.add(node.children.size());
                    treeList.add(node.level);

                    final int[] keys = node.children.keys;
                    final boolean[] allocated = node.children.allocated;
                    for (int i = 0; i < allocated.length; i++) {
                        if (allocated[i]) {
                            treeList.add(node.level == 1 ? keys[i] + offsetsExtras
                                    : nodes.get(keys[i]).offset);
                        }
                    }

                    treeList.add(0); // pos_e
                    treeList.add(0); // neg_e
                }
            }
        }

        final int[] treeArray = new int[treeList.size()];
        int count = 0;
        for (final int val : treeList) {
            treeArray[count++] = val;
        }

        return treeArray;
    }

    /**
     * Returns the tree for the given sensitive attribute, if a generalization hierarchy is associated.
     * The resulting tree can be used to calculate the earth mover's distance with hierarchical ground-distance.
     * 
     * @param attribute
     * @return tree
     */
    public int[] getTree(String attribute) {
        final int index = dataAnalyzed.getIndexOf(attribute);
        final DataMatrix data = dataAnalyzed.getArray();
        return getTree(data, index, hierarchiesAnalyzed[index].map);
    }
    
    /**
     * Simple returns the set of all columns
     * @param header
     * @return
     */
    private int[] getColumns(String[] header) {
        int[] result = new int[header.length];
        for (int i = 0; i < result.length; i++) {
            result[i] = i;
        }
        return result;
    }

    /**
     * Returns an array of indices for the given subsets of strings. All sets most be mutually exclusive.
     * @param header
     * @param sets...
     * @return
     */
    @SafeVarargs
    private final int[] getColumns(String[] header, Set<String>... sets) {
        
        // Prepare
        List<Integer> result = new ArrayList<>();
        
        // For each set
        for (Set<String> set : sets) {
            
            // Add elements
            for (int i = 0; i < header.length; i++) {
                String attribute = header[i];
                if (set.contains(attribute)) {
                    result.add(i);
                }
            }    
        }
        
        // Sanity check
        Set<Integer> temp = new HashSet<Integer>(result);
        if (temp.size() != result.size()) {
            throw new IllegalStateException("Internal error: handling of attribute is not clearly defined");
        }
        
        // Convert
        int[] array = new int[result.size()];
        for (int i=0; i < result.size(); i++) {
            array[i] = result.get(i);
        }
        
        // Done
        return array;
    }
    
    
    /**
     * Returns the data definitions
     * @return
     */
    protected DataDefinition getDataDefinition() {
        return this.definition;
    }
}<|MERGE_RESOLUTION|>--- conflicted
+++ resolved
@@ -103,27 +103,15 @@
      * @param data
      * @param dictionary
      * @param definition
-<<<<<<< HEAD
-     * @param privacyModels
+     * @param config
      * @param functions
-     * @param qualityModel
-=======
-     * @param config
-     * @param function
->>>>>>> a40471c4
      */
     public DataManager(final String[] header,
                        final DataMatrix data,
                        final Dictionary dictionary,
                        final DataDefinition definition,
-<<<<<<< HEAD
-                       final Set<PrivacyCriterion> privacyModels,
-                       final Map<String, DistributionAggregateFunction> functions,
-                       final Metric<?> qualityModel) {
-=======
                        final ARXConfiguration config,
                        final Map<String, DistributionAggregateFunction> functions) {
->>>>>>> a40471c4
 
         // Store basic info
         this.header = header;
@@ -158,7 +146,7 @@
          * Collect non-generalized aggregated QIs which are hot
          ***************************************************/
         Set<String> hotQIsNotGeneralized = new HashSet<String>();
-        if (qualityModel.isAbleToHandleMicroaggregation()) {
+        if (config.getQualityModel().isAbleToHandleMicroaggregation()) {
             hotQIsNotGeneralized.addAll(qisNotGeneralized);
         } 
 
@@ -166,7 +154,7 @@
          * Collect generalized aggregated QIs which are hot
          ***************************************************/
         Set<String> hotQIsGeneralized = new HashSet<String>();
-        if (qualityModel.isAbleToHandleClusteredMicroaggregation()) {
+        if (config.getQualityModel().isAbleToHandleClusteredMicroaggregation()) {
             hotQIsGeneralized.addAll(definition.getQuasiIdentifiersWithClusteringAndMicroaggregation());
             throw new RuntimeException("Not implemented"); // TODO: SSE
         }
@@ -237,56 +225,38 @@
             }
         }
         
-<<<<<<< HEAD
         // Change to fixed generalization scheme when using differential privacy
         index = 0;
-        for (PrivacyCriterion c : privacyModels) {
-            
+        for (PrivacyCriterion c : config.getPrivacyModels()) {
+
             // DP found
             if (c instanceof EDDifferentialPrivacy) {
                 
-                // Extract scheme
-                DataGeneralizationScheme scheme = ((EDDifferentialPrivacy)c).getGeneralizationScheme();
-                
-                // For each attribute
-                for (final String attribute : header) {
-                    
-                    // This is a generalized quasi-identifier
-                    if (qisGeneralized.contains(attribute)) {
-                        this.generalizationLevelsMaximum[index] = scheme.getGeneralizationLevel(attribute, definition);
-                        this.generalizationLevelsMinimum[index] = scheme.getGeneralizationLevel(attribute, definition);
-=======
-        // Change min & max, when using data-independent (e,d)-DP
-        for (PrivacyCriterion c : config.getPrivacyModels()) {
-            if (c instanceof EDDifferentialPrivacy) {
                 EDDifferentialPrivacy edpModel = (EDDifferentialPrivacy)c;
                 if (!edpModel.isDataDependent()) {
+                    // Extract scheme
                     DataGeneralizationScheme scheme = edpModel.getGeneralizationScheme();
-                    for (int i = 0; i < header.length; i++) {
-                        final int idx = i * 2;
-                        if (attributesGeneralized.contains(header[i]) &&
-                            map[idx] == AttributeTypeInternal.QUASI_IDENTIFYING_GENERALIZED) {
-                            minLevels[map[idx + 1]] = scheme.getGeneralizationLevel(header[i], definition);
-                            maxLevels[map[idx + 1]] = scheme.getGeneralizationLevel(header[i], definition);
+
+                    // For each attribute
+                    for (final String attribute : header) {
+
+                        // This is a generalized quasi-identifier
+                        if (qisGeneralized.contains(attribute)) {
+                            this.generalizationLevelsMaximum[index] = scheme.getGeneralizationLevel(attribute, definition);
+                            this.generalizationLevelsMinimum[index] = scheme.getGeneralizationLevel(attribute, definition);
                         }
->>>>>>> a40471c4
+
+                        // Next quasi-identifier
+                        index++;
                     }
-
-                    // Next quasi-identifier
-                    index++;
                 }
                 break;
             }
         }
 
         // Build map with hierarchies for sensitive attributes
-<<<<<<< HEAD
         this.hierarchiesAnalyzed = new GeneralizationHierarchy[this.dataAnalyzed.getColumns().length];
-        for (PrivacyCriterion c : privacyModels) {
-=======
-        Map<String, String[][]> sensitiveHierarchies = new HashMap<String, String[][]>();
         for (PrivacyCriterion c : config.getPrivacyModels()) {
->>>>>>> a40471c4
             if (c instanceof HierarchicalDistanceTCloseness) {
                 HierarchicalDistanceTCloseness t = (HierarchicalDistanceTCloseness) c;
                 String attribute = t.getAttribute();
@@ -301,11 +271,7 @@
         dataAnalyzed.getDictionary().finalizeAll();
 
         // Store research subset
-<<<<<<< HEAD
-        for (PrivacyCriterion c : privacyModels) {
-=======
         for (PrivacyCriterion c : config.getPrivacyModels()) {
->>>>>>> a40471c4
             if (c instanceof EDDifferentialPrivacy) {
                 ((EDDifferentialPrivacy) c).initialize(this, config);
             }
