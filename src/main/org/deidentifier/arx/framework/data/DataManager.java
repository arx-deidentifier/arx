--- conflicted
+++ resolved
@@ -24,7 +24,6 @@
 import java.util.Map;
 import java.util.Set;
 
-import org.deidentifier.arx.ARXConfiguration;
 import org.deidentifier.arx.DataDefinition;
 import org.deidentifier.arx.DataGeneralizationScheme;
 import org.deidentifier.arx.DataSubset;
@@ -38,6 +37,7 @@
 import org.deidentifier.arx.criteria.PrivacyCriterion;
 import org.deidentifier.arx.exceptions.ReliabilityException;
 import org.deidentifier.arx.framework.check.distribution.DistributionAggregateFunction;
+import org.deidentifier.arx.metric.Metric;
 import org.deidentifier.arx.metric.v2.DomainShare;
 import org.deidentifier.arx.metric.v2.DomainShareInterval;
 import org.deidentifier.arx.metric.v2.DomainShareMaterialized;
@@ -106,15 +106,17 @@
      * @param data
      * @param dictionary
      * @param definition
-     * @param config
+     * @param privacyModels
      * @param functions
+     * @param qualityModel
      */
     public DataManager(final String[] header,
                        final DataMatrix data,
                        final Dictionary dictionary,
                        final DataDefinition definition,
-                       final ARXConfiguration config,
-                       final Map<String, DistributionAggregateFunction> functions) {
+                       final Set<PrivacyCriterion> privacyModels,
+                       final Map<String, DistributionAggregateFunction> functions,
+                       final Metric<?> qualityModel) {
 
         // Store basic info
         this.header = header;
@@ -149,7 +151,7 @@
          * Collect non-generalized aggregated QIs which are hot
          ***************************************************/
         Set<String> hotQIsNotGeneralized = new HashSet<String>();
-        if (config.getQualityModel().isAbleToHandleMicroaggregation()) {
+        if (qualityModel.isAbleToHandleMicroaggregation()) {
             hotQIsNotGeneralized.addAll(qisNotGeneralized);
         } 
 
@@ -157,7 +159,7 @@
          * Collect generalized aggregated QIs which are hot
          ***************************************************/
         Set<String> hotQIsGeneralized = new HashSet<String>();
-        if (config.getQualityModel().isAbleToHandleClusteredMicroaggregation()) {
+        if (qualityModel.isAbleToHandleClusteredMicroaggregation()) {
             hotQIsGeneralized.addAll(definition.getQuasiIdentifiersWithClusteringAndMicroaggregation());
             throw new RuntimeException("Not implemented"); // TODO: SSE
         }
@@ -230,8 +232,8 @@
         
         // Change to fixed generalization scheme when using differential privacy
         index = 0;
-        for (PrivacyCriterion c : config.getPrivacyModels()) {
-
+        for (PrivacyCriterion c : privacyModels) {
+            
             // DP found
             if (c instanceof EDDifferentialPrivacy) {
                 
@@ -256,7 +258,7 @@
 
         // Build map with hierarchies for sensitive attributes
         this.hierarchiesAnalyzed = new GeneralizationHierarchy[this.dataAnalyzed.getColumns().length];
-        for (PrivacyCriterion c : config.getPrivacyModels()) {
+        for (PrivacyCriterion c : privacyModels) {
             if (c instanceof HierarchicalDistanceTCloseness) {
                 HierarchicalDistanceTCloseness t = (HierarchicalDistanceTCloseness) c;
                 String attribute = t.getAttribute();
@@ -269,24 +271,6 @@
         // finalize dictionary
         dataGeneralized.getDictionary().finalizeAll();
         dataAnalyzed.getDictionary().finalizeAll();
-<<<<<<< HEAD
-
-        // Store research subset
-        for (PrivacyCriterion c : config.getPrivacyModels()) {
-            if (c instanceof EDDifferentialPrivacy) {
-                ((EDDifferentialPrivacy) c).initialize(this, config);
-            }
-            if (c.isSubsetAvailable()) {
-                DataSubset _subset = c.getDataSubset();
-                if (_subset != null) {
-                    subset = _subset.getSet();
-                    subsetSize = _subset.getArray().length;
-                    break;
-                }
-            }
-        }
-=======
->>>>>>> da257f91
     }
     
     /**
