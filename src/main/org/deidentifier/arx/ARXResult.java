/*
 * ARX: Powerful Data Anonymization
 * Copyright 2012 - 2017 Fabian Prasser, Florian Kohlmayer and contributors
 * 
 * Licensed under the Apache License, Version 2.0 (the "License");
 * you may not use this file except in compliance with the License.
 * You may obtain a copy of the License at
 * 
 * http://www.apache.org/licenses/LICENSE-2.0
 * 
 * Unless required by applicable law or agreed to in writing, software
 * distributed under the License is distributed on an "AS IS" BASIS,
 * WITHOUT WARRANTIES OR CONDITIONS OF ANY KIND, either express or implied.
 * See the License for the specific language governing permissions and
 * limitations under the License.
 */

package org.deidentifier.arx;

import java.io.IOException;
import java.util.HashMap;
import java.util.Map;

import org.deidentifier.arx.ARXAnonymizer.Result;
import org.deidentifier.arx.ARXLattice.ARXNode;
import org.deidentifier.arx.criteria.PrivacyCriterion;
import org.deidentifier.arx.exceptions.RollbackRequiredException;
import org.deidentifier.arx.framework.check.NodeChecker;
import org.deidentifier.arx.framework.check.TransformedData;
import org.deidentifier.arx.framework.check.distribution.DistributionAggregateFunction;
import org.deidentifier.arx.framework.data.Data;
import org.deidentifier.arx.framework.data.DataManager;
import org.deidentifier.arx.framework.data.Dictionary;
import org.deidentifier.arx.framework.lattice.SolutionSpace;
import org.deidentifier.arx.framework.lattice.Transformation;
import org.deidentifier.arx.metric.Metric;

/**
 * Encapsulates the results of an execution of the ARX algorithm.
 *
 * @author Fabian Prasser
 * @author Florian Kohlmayer
 */
public class ARXResult {

<<<<<<< HEAD
    /**
     * Score type
     * @author Fabian Prasser
     *
     */
    public static enum ScoreType {
        AECS,
        LOSS,
    }
=======
    /** Anonymizer */
    private ARXAnonymizer          anonymizer;
>>>>>>> 4a342c57

    /** Lock the buffer. */
    private DataHandle             bufferLockedByHandle = null;

    /** Lock the buffer. */
    private ARXNode                bufferLockedByNode   = null;

    /** The node checker. */
    private final NodeChecker      checker;

    /** The config. */
    private final ARXConfiguration config;

    /** The data definition. */
    private final DataDefinition   definition;

    /** Wall clock. */
    private final long             duration;

    /** The lattice. */
    private final ARXLattice       lattice;

    /** The data manager. */
    private final DataManager      manager;

    /** The global optimum. */
    private final ARXNode          optimalNode;

    /** The registry. */
    private final DataRegistry     registry;

    /** The registry. */
    private final SolutionSpace    solutionSpace;
    
    /**
     * Internal constructor for deserialization.
     *
     * @param handle
     * @param definition
     * @param lattice
     * @param historySize
     * @param snapshotSizeSnapshot
     * @param snapshotSizeDataset
     * @param metric
     * @param config
     * @param optimum
     * @param time
     * @param solutionSpace
     */
    public ARXResult(final DataHandle handle,
                     final DataDefinition definition,
                     final ARXLattice lattice,
                     final int historySize,
                     final double snapshotSizeSnapshot,
                     final double snapshotSizeDataset,
                     final Metric<?> metric,
                     final ARXConfiguration config,
                     final ARXNode optimum,
                     final long time,
                     final SolutionSpace solutionSpace) {

        // Set registry and definition
        ((DataHandleInput)handle).setDefinition(definition);
        handle.getRegistry().createInputSubset(config);

        // Set optimum in lattice
        lattice.access().setOptimum(optimum);

        // Extract data
        final String[] header = ((DataHandleInput) handle).header;
        final int[][] dataArray = ((DataHandleInput) handle).data;
        final Dictionary dictionary = ((DataHandleInput) handle).dictionary;
        final DataManager manager = new DataManager(header,
                                                    dataArray,
                                                    dictionary,
                                                    handle.getDefinition(),
                                                    config.getPrivacyModels(),
                                                    getAggregateFunctions(handle.getDefinition()));

        // Update handle
        ((DataHandleInput)handle).update(manager.getDataGeneralized().getArray(), 
                                         manager.getDataAnalyzed().getArray(),
                                         manager.getDataStatic().getArray());
        
        // Lock handle
        ((DataHandleInput)handle).setLocked(true);
        
        // Initialize
        config.initialize(manager);

        // Initialize the metric
        metric.initialize(manager, definition, manager.getDataGeneralized(), manager.getHierarchies(), config);

        // Create a node checker
        final NodeChecker checker = new NodeChecker(manager,
                                                     metric,
                                                     config.getInternalConfiguration(),
                                                     historySize,
                                                     snapshotSizeDataset,
                                                     snapshotSizeSnapshot,
                                                     solutionSpace);

        // Initialize the result
        this.registry = handle.getRegistry();
        this.manager = manager;
        this.checker = checker;
        this.definition = definition;
        this.config = config;
        this.lattice = lattice;
        this.optimalNode = lattice.getOptimum();
        this.duration = time;
        this.solutionSpace = solutionSpace;
    }



    /**
     * Creates a new instance.
     *
     * @param anonymizer
     * @param registry
     * @param manager
     * @param checker
     * @param definition
     * @param config
     * @param lattice
     * @param duration
     * @param solutionSpace
     */
    protected ARXResult(ARXAnonymizer anonymizer,
                        DataRegistry registry,
                        DataManager manager,
                        NodeChecker checker,
                        DataDefinition definition,
                        ARXConfiguration config,
                        ARXLattice lattice,
                        long duration,
                        SolutionSpace solutionSpace) {

        this.anonymizer = anonymizer;
        this.registry = registry;
        this.manager = manager;
        this.checker = checker;
        this.definition = definition;
        this.config = config;
        this.lattice = lattice;
        this.optimalNode = lattice.getOptimum();
        this.duration = duration;
        this.solutionSpace = solutionSpace;
    }

    /**
     * Returns the configuration used.
     *
     * @return
     */
    public ARXConfiguration getConfiguration() {
        return config;
    }

    /**
     * Returns the data definition
     * @return
     */
    public DataDefinition getDataDefinition() {
        return this.definition;
    }

    /**
     * Gets the global optimum.
     * 
     * @return the global optimum
     */
    public ARXNode getGlobalOptimum() {
        return optimalNode;
    }

    /**
     * Returns a handle to the data obtained by applying the optimal transformation. This method will not copy the buffer, 
     * i.e., only one instance can be obtained for each transformation. All previous handles for output data will be invalidated when a new handle is 
     * obtained. Use this only if you know exactly what you are doing.<br>
     * <br>
     * This method is obsolete. Please use getOutput() instead.
     * 
     * @return
     */
    @Deprecated
    public DataHandle getHandle() {
        if (optimalNode == null) { return null; }
        return getOutput(optimalNode, false);
    }

    /**
     * Returns a handle to data obtained by applying the given transformation. This method will not copy the buffer, 
     * i.e., only one instance can be obtained for each transformation. All previous handles for output data will be invalidated when a new handle is 
     * obtained. Use this only if you know exactly what you are doing.<br>
     * <br>
     * This method is obsolete. Please use getOutput(...) instead.
     * 
     * @param node the transformation
     * 
     * @return
     */
    @Deprecated
    public DataHandle getHandle(ARXNode node) {
        return getOutput(node, false);
    }
    
    /**
     * Returns the lattice.
     *
     * @return
     */
    public ARXLattice getLattice() {
        return lattice;
    }
    
    /**
     * Returns a handle to the data obtained by applying the optimal transformation. This method will fork the buffer, 
     * allowing to obtain multiple handles to different representations of the data set. Note that only one instance can
     * be obtained for each transformation.
     * 
     * @return
     */
    public DataHandle getOutput() {
        if (optimalNode == null) { return null; }
        return getOutput(optimalNode, true);
    }

    /**
     * Returns a handle to data obtained by applying the given transformation.  This method will fork the buffer, 
     * allowing to obtain multiple handles to different representations of the data set. Note that only one instance can
     * be obtained for each transformation.
     * 
     * @param node the transformation
     * 
     * @return
     */
    public DataHandle getOutput(ARXNode node) {
        return getOutput(node, true);
    }

    /**
     * Returns a handle to data obtained by applying the given transformation. This method allows controlling whether
     * the underlying buffer is copied or not. Setting the flag to true will fork the buffer for every handle, allowing to
     * obtain multiple handles to different representations of the data set. When setting the flag to false, all previous
     * handles for output data will be invalidated when a new handle is obtained.
     *  
     * @param node the transformation
     * @param fork Set this flag to false, only if you know exactly what you are doing.
     * 
     * @return
     */
    public DataHandle getOutput(ARXNode node, boolean fork) {
        
        // Check lock
        if (fork && bufferLockedByHandle != null) {
            throw new RuntimeException("The buffer is currently locked by another handle");
        }

        // Release lock
        if (!fork && bufferLockedByHandle != null) {
            if (bufferLockedByNode == node && !((DataHandleOutput)bufferLockedByHandle).isOptimized()) {
                return bufferLockedByHandle;
            } else {
                registry.release(bufferLockedByHandle);
                bufferLockedByHandle = null;
                bufferLockedByNode = null;
            }
        }
        
        DataHandle handle = registry.getOutputHandle(node);
        if (handle != null) {
            if (!((DataHandleOutput)handle).isOptimized()) {
                return handle;
            } else {
                registry.release(handle);
            }
        }

        // Apply the transformation
        final Transformation transformation = solutionSpace.getTransformation(node.getTransformation());
        TransformedData information = checker.applyTransformation(transformation);
        checker.reset();
        transformation.setChecked(information.properties);

        // Store
        if (!node.isChecked() || node.getHighestScore().compareTo(node.getLowestScore()) != 0) {
            
            node.access().setChecked(true);
            if (transformation.hasProperty(solutionSpace.getPropertyAnonymous())) {
                node.access().setAnonymous();
            } else {
                node.access().setNotAnonymous();
            }
            node.access().setHighestScore(transformation.getInformationLoss());
            node.access().setLowestScore(transformation.getInformationLoss());
            node.access().setLowerBound(transformation.getLowerBound());
            lattice.estimateInformationLoss();
        }
        
        // Clone if needed
        if (fork) {
            information.bufferGeneralized = information.bufferGeneralized.clone(); 
            information.bufferMicroaggregated = information.bufferMicroaggregated.clone(); 
        }

        // Create
        DataHandleOutput result = new DataHandleOutput(this,
                                                       registry,
                                                       manager,
                                                       information.bufferGeneralized,
                                                       information.bufferMicroaggregated,
                                                       node,
                                                       definition,
                                                       config);
        
        // Lock
        if (!fork) {
            bufferLockedByHandle = result; 
            bufferLockedByNode = node;
        }
        
        // Return
        return result;
    }
<<<<<<< HEAD
        
=======

>>>>>>> 4a342c57
    /**
     * Returns a handle to the data obtained by applying the optimal transformation. This method allows controlling whether
     * the underlying buffer is copied or not. Setting the flag to true will fork the buffer for every handle, allowing to
     * obtain multiple handles to different representations of the data set. When setting the flag to false, all previous
     * handles for output data will be invalidated when a new handle is obtained.
     *  
     * @param fork Set this flag to false, only if you know exactly what you are doing.
     * 
     * @return
     */
    public DataHandle getOutput(boolean fork) {
        if (optimalNode == null) { return null; }
        return getOutput(optimalNode, fork);
    }
    
    /**
     * Returns a score
     *  
     * @param node the transformation
     * @param score the type of score
     * 
     * @return
     */
    public double getScore(ARXNode node, ScoreType score) {
        return getScore(node, score, -1);
    }
    
    /**
     * Returns a score
     *  
     * @param node the transformation
     * @param score the type of score
     * @param clazz the index of the class attribute
     * 
     * @return
     */
    public double getScore(ARXNode node, ScoreType score, int clazz) {
        
        // Apply the transformation
        final Transformation transformation = solutionSpace.getTransformation(node.getTransformation());
        return checker.getScore(definition, transformation, score, clazz);
    }

    /**
     * Returns the execution time (wall clock).
     *
     * @return
     */
    public long getTime() {
        return duration;
    }
    
    /**
     * Returns whether local recoding can be applied to the given handle
     * @param handle
     * @return
     */
    public boolean isOptimizable(DataHandle handle) {

        // Check, if output
        if (!(handle instanceof DataHandleOutput)) {
            return false;
        }
        
        // Extract
        DataHandleOutput output = (DataHandleOutput)handle;
        
        // Check, if input matches
        if (output.getInputBuffer() == null || !output.getInputBuffer().equals(this.checker.getInputBuffer())) {
            return false;
        }
        
        // Check if optimizable
        for (PrivacyCriterion c : config.getPrivacyModels()) {
            if (!c.isLocalRecodingSupported()) {
                return false;
            }
        }
        
        // Check, if there are enough outliers
        int outliers = 0;
        for (int row = 0; row < output.getNumRows(); row++) {
            if (output.isOutlier(row)) {
                outliers++;
            }
        }
        
        // Check minimal group size
        if (config.getMinimalGroupSize() != Integer.MAX_VALUE && outliers < config.getMinimalGroupSize()) {
            return false;
        }
        
        // Check, if there are any outliers
        if (outliers == 0) {
            return false;
        }
        
        // Yes, we probably can do this
        return true;
    }

    /**
     * Indicates if a result is available.
     *
     * @return
     */
    public boolean isResultAvailable() {
        return optimalNode != null;
    }

    /**
     * This method optimizes the given data output with local recoding to improve its utility
     * @param handle
     * @return The number of optimized records
     * @throws RollbackRequiredException 
     */
    public int optimize(DataHandle handle) throws RollbackRequiredException {
        return this.optimize(handle, 0.5d, new ARXListener(){
            @Override
            public void progress(double progress) {
                // Empty by design
            }
        });
    }

    /**
     * This method optimizes the given data output with local recoding to improve its utility
     * @param handle
     * @param gsFactor A factor [0,1] weighting generalization and suppression.
     *            The default value is 0.5, which means that generalization
     *            and suppression will be treated equally. A factor of 0
     *            will favor suppression, and a factor of 1 will favor
     *            generalization. The values in between can be used for
     *            balancing both methods.
     * @return The number of optimized records
     * @throws RollbackRequiredException 
     */
    public int optimize(DataHandle handle, double gsFactor) throws RollbackRequiredException {
        return this.optimize(handle, gsFactor, new ARXListener(){
            @Override
            public void progress(double progress) {
                // Empty by design
            }
        });
    }

    /**
     * This method optimizes the given data output with local recoding to improve its utility
     * @param handle
     * @param gsFactor A factor [0,1] weighting generalization and suppression.
     *            The default value is 0.5, which means that generalization
     *            and suppression will be treated equally. A factor of 0
     *            will favor suppression, and a factor of 1 will favor
     *            generalization. The values in between can be used for
     *            balancing both methods.
     * @param listener 
     * @return The number of optimized records
     */
    public int optimize(DataHandle handle, double gsFactor, ARXListener listener) throws RollbackRequiredException {
        
        // Check if null
        if (listener == null) {
            throw new NullPointerException("Listener must not be null");
        }
        
        // Check if null
        if (handle == null) {
            throw new NullPointerException("Handle must not be null");
        }

        // Check bounds
        if (gsFactor < 0d || gsFactor > 1d) {
            throw new IllegalArgumentException("Generalization/suppression factor must be in [0, 1]");
        }
        
        // Check if output
        if (!(handle instanceof DataHandleOutput)) {
            throw new IllegalArgumentException("Local recoding can only be applied to output data");
        }
        
        // Check if optimizable
        if (!isOptimizable(handle)) {
            return 0;
        }
        
        // Extract
        DataHandleOutput output = (DataHandleOutput)handle;
        
        // Check, if input matches
        if (output.getInputBuffer() == null || !output.getInputBuffer().equals(this.checker.getInputBuffer())) {
            throw new IllegalArgumentException("This output data is not associated to the correct input data");
        }
        
        // We are now ready, to go
        // Collect input and row indices
        RowSet rowset = RowSet.create(output.getNumRows());
        for (int row = 0; row < output.getNumRows(); row++) {
            if (output.isOutlier(row)) {
                rowset.add(row);
            }
        }
        
        // Everything that is used from here on, needs to be either
        // (a) state-less, or
        // (b) a fresh copy of the original configuration.

        // We start by creating a projected instance of the configuration
        // - All privacy models will be cloned
        // - Subsets will be projected accordingly
        // - Utility measures will be cloned
        ARXConfiguration config = this.config.getInstanceForLocalRecoding(rowset, gsFactor);

        // In the data definition, only microaggregation functions maintain a state, but these 
        // are cloned, when cloning the definition
        // TODO: This is probably not necessary, because they are used from the data manager,
        //       which in turn creates a clone by itself
        DataDefinition definition = this.definition.clone();
        
        // Clone the data manager
        DataManager manager = this.manager.getSubsetInstance(rowset);
        
        // Create an anonymizer
        ARXAnonymizer anonymizer = new ARXAnonymizer();
        if (listener != null) {
            anonymizer.setListener(listener);
        }
        if (this.anonymizer != null) {
            anonymizer.parse(this.anonymizer);
        }
        
        // Anonymize
        Result result = null;
        try {
            result = anonymizer.anonymize(manager, definition, config);
        } catch (IOException e) {
            // This should not happen at this point in time, as data has already been read from the source
            throw new RuntimeException("Internal error: unexpected IO issue");
        }
        
        // Break, if no solution has been found
        if (result.optimum == null) {
            return 0;
        }
        
        // Else, merge the results back into the given handle
        TransformedData data = result.checker.applyTransformation(result.optimum, output.getOutputBufferMicroaggregated().getDictionary());
        int newIndex = -1;
        int[][] oldGeneralized = output.getOutputBufferGeneralized().getArray();
        int[][] oldMicroaggregated = output.getOutputBufferMicroaggregated().getArray();
        int[][] newGeneralized = data.bufferGeneralized.getArray();
        int[][] newMicroaggregated = data.bufferMicroaggregated.getArray();
        
        try {
            
            int optimized = 0;
            for (int oldIndex = 0; oldIndex < rowset.length(); oldIndex++) {
                if (rowset.contains(oldIndex)) {
                    newIndex++;
                    if (oldGeneralized != null && oldGeneralized.length != 0) {
                        System.arraycopy(newGeneralized[newIndex], 0, oldGeneralized[oldIndex], 0, newGeneralized[newIndex].length);
                        optimized += (newGeneralized[newIndex][0] & Data.OUTLIER_MASK) != 0 ? 0 : 1;
                    }
                    if (oldMicroaggregated != null && oldMicroaggregated.length != 0) {
                        System.arraycopy(newMicroaggregated[newIndex], 0, oldMicroaggregated[oldIndex], 0, newMicroaggregated[newIndex].length);
                    }
                }
            }
            
            // Update data types
            output.updateDataTypes(result.optimum.getGeneralization());
            
            // Mark as optimized
            if (optimized != 0) {
                output.setOptimized(true);
            }
            
            // Return
            return optimized;
            
        // If anything happens in the above block, the operation needs to be rolled back, because
        // the buffer might be in an inconsistent state
        } catch (Exception e) {
            throw new RollbackRequiredException("Handle must be rebuild to guarantee privacy", e);
        }
    }
    
    /**
     * This method optimizes the given data output with local recoding to improve its utility
     * @param handle
     * @param gsFactor A factor [0,1] weighting generalization and suppression.
     *            The default value is 0.5, which means that generalization
     *            and suppression will be treated equally. A factor of 0
     *            will favor suppression, and a factor of 1 will favor
     *            generalization. The values in between can be used for
     *            balancing both methods.
     * @param maxIterations The maximal number of iterations to perform
     * @param adaptionFactor Is added to the gsFactor when reaching a fixpoint 
     * @param listener 
     * @throws RollbackRequiredException 
     */
    public void optimizeIterative(DataHandle handle,
                                  double gsFactor,
                                  int maxIterations,
                                  double adaptionFactor) throws RollbackRequiredException {
        this.optimizeIterative(handle, gsFactor, maxIterations, adaptionFactor, new ARXListener(){
            @Override
            public void progress(double progress) {
                // Empty by design
            }
        });
    }

    /**
     * This method optimizes the given data output with local recoding to improve its utility
     * @param handle
     * @param gsFactor A factor [0,1] weighting generalization and suppression.
     *            The default value is 0.5, which means that generalization
     *            and suppression will be treated equally. A factor of 0
     *            will favor suppression, and a factor of 1 will favor
     *            generalization. The values in between can be used for
     *            balancing both methods.
     * @param maxIterations The maximal number of iterations to perform
     * @param adaptionFactor Is added to the gsFactor when reaching a fixpoint 
     * @param listener 
     * @throws RollbackRequiredException 
     */
    public void optimizeIterative(final DataHandle handle,
                                  double gsFactor,
                                  final int maxIterations,
                                  final double adaptionFactor,
                                  final ARXListener listener) throws RollbackRequiredException {
        
        if (gsFactor < 0d || gsFactor > 1d) {
            throw new IllegalArgumentException("Generalization/suppression factor must be in [0, 1]");
        }
        if (adaptionFactor < 0d || adaptionFactor > 1d) {
            throw new IllegalArgumentException("Adaption factor must be in [0, 1]");
        }
        if (maxIterations <= 0) {
            throw new IllegalArgumentException("Max. iterations must be > zero");
        }
        
        // Progress
        listener.progress(0d);

        // Outer loop
        int optimizedTotal = 0;
        int iterationsTotal = 0;
        int optimizedCurrent = Integer.MAX_VALUE;
        while (isOptimizable(handle) && iterationsTotal < maxIterations && optimizedCurrent > 0) {

            // Perform individual optimization
            optimizedCurrent = optimize(handle, gsFactor);
            optimizedTotal += optimizedCurrent;
            
            // Try to adapt, if possible
            if (optimizedCurrent == 0 && adaptionFactor > 0d) {
                gsFactor += adaptionFactor;
                
                // If valid, try again
                if (gsFactor <= 1d) {
                    optimizedCurrent = Integer.MAX_VALUE;
                }
            }
            iterationsTotal++;

            // Progress
            double progress1 = (double)optimizedTotal / (double)handle.getNumRows();
            double progress2 = (double)iterationsTotal / (double)maxIterations;
            listener.progress(Math.max(progress1, progress2));
        }

        // Progress
        listener.progress(1d);
    }
    
    /**
     * Returns a map of all microaggregation functions
     * @param definition
     * @return
     */
    private Map<String, DistributionAggregateFunction> getAggregateFunctions(DataDefinition definition) {
        Map<String, DistributionAggregateFunction> result = new HashMap<String, DistributionAggregateFunction>();
        for (String key : definition.getQuasiIdentifiersWithMicroaggregation()) {
            result.put(key, definition.getMicroAggregationFunction(key).getFunction());
        }
        return result;
    }

    /**
     * Releases the buffer.
     *
     * @param handle
     */
    protected void releaseBuffer(DataHandleOutput handle) {
        if (handle == bufferLockedByHandle) {
            bufferLockedByHandle = null;
            bufferLockedByNode = null;
        }
    }
}<|MERGE_RESOLUTION|>--- conflicted
+++ resolved
@@ -43,7 +43,9 @@
  */
 public class ARXResult {
 
-<<<<<<< HEAD
+    /** Anonymizer */
+    private ARXAnonymizer          anonymizer;
+
     /**
      * Score type
      * @author Fabian Prasser
@@ -53,10 +55,6 @@
         AECS,
         LOSS,
     }
-=======
-    /** Anonymizer */
-    private ARXAnonymizer          anonymizer;
->>>>>>> 4a342c57
 
     /** Lock the buffer. */
     private DataHandle             bufferLockedByHandle = null;
@@ -383,11 +381,7 @@
         // Return
         return result;
     }
-<<<<<<< HEAD
-        
-=======
-
->>>>>>> 4a342c57
+
     /**
      * Returns a handle to the data obtained by applying the optimal transformation. This method allows controlling whether
      * the underlying buffer is copied or not. Setting the flag to true will fork the buffer for every handle, allowing to
